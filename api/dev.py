"""APIs for promptmodel dev page"""
import secrets
import json
from pydantic import BaseModel
from typing import Any, Dict, List, Optional, Sequence, Tuple, Union

from fastapi import APIRouter, Response, HTTPException, Depends
from fastapi.responses import JSONResponse, StreamingResponse
from starlette.status import (
    HTTP_200_OK,
    HTTP_400_BAD_REQUEST,
    HTTP_500_INTERNAL_SERVER_ERROR,
)

from utils.security import get_project
from utils.logger import logger
from base.database import supabase
from base.websocket_connection import websocket_manager, LocalTask

router = APIRouter()


class PromptConfig(BaseModel):
    role: str
    step: int
    content: str


class RunConfig(BaseModel):
    llm_module_uuid: str
    llm_module_name: str
<<<<<<< HEAD
    parsing_type: Optional[str] # "colon" | "square_bracket" | "double_square_bracket"
    output_keys: Optional[List[str]]
    model: str
    sample_name: Optional[str]
=======
    sample_name: Optional[str] = None
>>>>>>> 93333b44
    prompts: List[PromptConfig]
    from_uuid: Optional[str]
    uuid: Optional[str]
    parsing_type: Optional[str] = "double_square_bracket"
    model: Optional[str] = "gpt-3.5-turbo"


class RunLog(BaseModel):
    inputs: Dict[str, Any]
    raw_output: str
    parsed_outputs: Dict[str, Any]


class VersionConfig(BaseModel):
    llm_module_name: str
    llm_module_uuid: str
    from_uuid: str
    run_logs: List[RunLog]
    prompts: List[PromptConfig]


@router.post("/run_llm_module")
async def run_llm_module(project_uuid: str, dev_name: str, run_config: RunConfig):
    """
    <h2>For dev branch, Send run_llm_module request to the local server  </h2>

    <h3>Input:</h3>
    <ul>
        <li><b>project_uuid:</b> project uuid</li>
        <li><b>dev_name:</b> dev branch name</li>
        <li><b>run_config:</b></li>
        <ul>
            <li>llm_module_name: llm_module name</li>
            <li>parsing_type: "colon" | "square_bracket" | "double_square_bracket" | None (Optional)</li>
            <li>output_keys: List[str] | None (Optional)</li>
            <li>model: model name</li>
            <li>sample_name : sample name (Optional)  </li>
            <li>prompts : list of prompts (type, step, content)  </li>
            <li>from_uuid : previous version uuid (Optional) </li>
            <li>uuid : current uuid (optional if run_previous)  </li>
            <li>parsing_type: parsing type (colon, square_bracket, double_square_bracket)  </li>
            <li>model: model_name</li>
        </ul>
    </ul>

    <h3>Output:</h3>
    <ul>
        <li><b>StreamingResponse  </b></li>
        <ul>
        <li>raw_output: str  </li>
        <li>parsed_outputs: dict  </li>
        <li>status: str = completed | failed | running  </li>
        </ul>
    </ul>
    """
    # If the API key in header is valid, this function will execute.
    try:
        # Find local server websocket
        dev_branch = (
            supabase.table("dev_branch")
            .select("cli_access_key")
            .eq("name", dev_name)
            .eq("project_uuid", project_uuid)
            .execute()
            .data
        )
        if len(dev_branch) == 0:
            raise ValueError("There is no dev_branch")
        cli_access_key = dev_branch[0]["cli_access_key"]

        async def _test():
            dictionary = {"test": {"test1": "test2"}}
            for i in range(10):
                yield json.dumps(dictionary)

        try:
            return StreamingResponse(
                websocket_manager.stream(
                    cli_access_key, LocalTask.RUN_LLM_MODULE, run_config.model_dump()
                )
                # _test()
            )
        except Exception as exc:
            logger.error(exc)
            raise HTTPException(status_code=HTTP_500_INTERNAL_SERVER_ERROR) from exc

    except ValueError as ve:
        logger.error(ve)
        raise HTTPException(status_code=HTTP_400_BAD_REQUEST) from ve
    except Exception as exc:
        logger.error(exc)
        raise HTTPException(status_code=HTTP_500_INTERNAL_SERVER_ERROR) from exc


@router.get("/list_modules")
async def list_modules(project_uuid: str, dev_name: str):
    """Get list of llm modules in local DB by websocket
    Input:
        - project_uuid : project uuid
        - dev_name : dev branch name

    Output:
        Response
            - correlation_id: str
            - llm_modules: list
                - local_usage
                - is_deployment
                - uuid
                - name

    """
    # If the API key in header is valid, this function will execute.
    try:
        # Find local server websocket
        dev_branch = (
            supabase.table("dev_branch")
            .select("cli_access_key")
            .eq("name", dev_name)
            .eq("project_uuid", project_uuid)
            .execute()
            .data
        )
        if len(dev_branch) == 0:
            raise ValueError("There is no dev_branch")

        cli_access_key = dev_branch[0]["cli_access_key"]
        response = await websocket_manager.request(
            cli_access_key, LocalTask.LIST_MODULES
        )
        if not response:
            raise HTTPException(status_code=HTTP_500_INTERNAL_SERVER_ERROR)
        return JSONResponse(response, status_code=HTTP_200_OK)

    except ValueError as ve:
        logger.error(ve)
        raise HTTPException(status_code=HTTP_400_BAD_REQUEST) from ve
    except Exception as exc:
        logger.error(exc)
        raise HTTPException(status_code=HTTP_500_INTERNAL_SERVER_ERROR) from exc


@router.get("/list_versions")
async def list_versions(project_uuid: str, dev_name: str, llm_module_uuid: str):
    """Get list of llm module versions for llm_module_uuid in local DB by websocket
    Input:
        - project_uuid : project uuid
        - dev_name : dev branch name
        - llm_module_uuid : llm_module uuid

    Output:
        Response
            - correlation_id: str
            - llm_module_versions: list
                - uuid
                - from_uuid
                - llm_module_uuid
                - status
                - model
                - candidate_version
    """
    # If the API key in header is valid, this function will execute.
    try:
        # Find local server websocket
        dev_branch = (
            supabase.table("dev_branch")
            .select("cli_access_key")
            .eq("name", dev_name)
            .eq("project_uuid", project_uuid)
            .execute()
            .data
        )
        if len(dev_branch) == 0:
            raise ValueError("There is no dev_branch")
        cli_access_key = dev_branch[0]["cli_access_key"]
        response = await websocket_manager.request(
            cli_access_key,
            LocalTask.LIST_VERSIONS,
            {"llm_module_uuid": llm_module_uuid},
        )
        if not response:
            raise HTTPException(status_code=HTTP_500_INTERNAL_SERVER_ERROR)
        return JSONResponse(response, status_code=HTTP_200_OK)

    except ValueError as ve:
        logger.error(ve)
        raise HTTPException(status_code=HTTP_400_BAD_REQUEST) from ve
    except Exception as exc:
        logger.error(exc)
        raise HTTPException(status_code=HTTP_500_INTERNAL_SERVER_ERROR) from exc


@router.get("/list_samples")
async def list_samples(
    project_uuid: str,
    dev_name: str,
):
    try:
        # Find local server websocket
        dev_branch = (
            supabase.table("dev_branch")
            .select("cli_access_key")
            .eq("name", dev_name)
            .eq("project_uuid", project_uuid)
            .execute()
            .data
        )
        if len(dev_branch) == 0:
            raise ValueError("There is no dev_branch")

        cli_access_key = dev_branch[0]["cli_access_key"]
        response = await websocket_manager.request(
            cli_access_key, LocalTask.LIST_SAMPLES, {}
        )
        if not response:
            raise HTTPException(status_code=HTTP_500_INTERNAL_SERVER_ERROR)
        return JSONResponse(response, status_code=HTTP_200_OK)

    except ValueError as ve:
        logger.error(ve)
        raise HTTPException(status_code=HTTP_400_BAD_REQUEST) from ve
    except Exception as exc:
        logger.error(exc)
        raise HTTPException(status_code=HTTP_500_INTERNAL_SERVER_ERROR) from exc


@router.get("/get_prompts")
async def get_prompts(project_uuid: str, dev_name: str, llm_module_version_uuid: str):
    """Get list of prompts of llm_module_version_uuid in local DB by websocket

    Args:
        project_uuid (str): project_uuid
        dev_name (str): dev_name
        llm_module_version_uuid (str): version uuid

    Returns:
        Response
            - version_uuid
            - type
            - step
            - content
    """
    # If the API key in header is valid, this function will execute.
    try:
        # Find local server websocket
        dev_branch = (
            supabase.table("dev_branch")
            .select("cli_access_key")
            .eq("name", dev_name)
            .eq("project_uuid", project_uuid)
            .execute()
            .data
        )
        if len(dev_branch) == 0:
            raise ValueError("There is no dev_branch")

        cli_access_key = dev_branch[0]["cli_access_key"]
        response = await websocket_manager.request(
            cli_access_key,
            LocalTask.GET_PROMPTS,
            {"llm_module_version_uuid": llm_module_version_uuid},
        )
        if not response:
            raise HTTPException(status_code=HTTP_500_INTERNAL_SERVER_ERROR)
        return JSONResponse(response, status_code=HTTP_200_OK)

    except ValueError as ve:
        logger.error(ve)
        raise HTTPException(status_code=HTTP_400_BAD_REQUEST) from ve
    except Exception as exc:
        logger.error(exc)
        raise HTTPException(status_code=HTTP_500_INTERNAL_SERVER_ERROR) from exc


@router.get("/get_run_logs")
async def get_run_logs(project_uuid: str, dev_name: str, llm_module_version_uuid: str):
    """Get list of run_logs of llm_module_version_uuid in local DB by websocket

    Args:
        project_uuid (str): project_uuid
        dev_name (str): dev_name
        llm_module_version_uuid (str): version uuid

    Returns:
        Response
            - version_uuid
            - inputs
            - raw_output
            - parsed_outputs
            - is_deployment
    """
    # If the API key in header is valid, this function will execute.
    try:
        # Find local server websocket
        dev_branch = (
            supabase.table("dev_branch")
            .select("cli_access_key")
            .eq("name", dev_name)
            .eq("project_uuid", project_uuid)
            .execute()
            .data
        )
        if len(dev_branch) == 0:
            raise ValueError("There is no dev_branch")

        cli_access_key = dev_branch[0]["cli_access_key"]
        response = await websocket_manager.request(
            cli_access_key,
            LocalTask.GET_RUN_LOGS,
            {"llm_module_version_uuid": llm_module_version_uuid},
        )
        if not response:
            raise HTTPException(status_code=HTTP_500_INTERNAL_SERVER_ERROR)
        return JSONResponse(response, status_code=HTTP_200_OK)

    except ValueError as ve:
        logger.error(ve)
        raise HTTPException(status_code=HTTP_400_BAD_REQUEST) from ve
    except Exception as exc:
        logger.error(exc)
        raise HTTPException(status_code=HTTP_500_INTERNAL_SERVER_ERROR) from exc


@router.post("/change_version_status")
async def change_version_status(
    project_uuid: str, dev_name: str, llm_module_version_uuid: str, status: str
):
    try:
        # Find local server websocket
        dev_branch = (
            supabase.table("dev_branch")
            .select("cli_access_key")
            .eq("name", dev_name)
            .eq("project_uuid", project_uuid)
            .execute()
            .data
        )
        if len(dev_branch) == 0:
            raise ValueError("There is no dev_branch")

        cli_access_key = dev_branch[0]["cli_access_key"]
        response = await websocket_manager.request(
            cli_access_key,
            LocalTask.CHANGE_VERSION_STATUS,
            {"llm_module_version_uuid": llm_module_version_uuid, "status": status},
        )
        if not response:
            raise HTTPException(status_code=HTTP_500_INTERNAL_SERVER_ERROR)
        return JSONResponse(response, status_code=HTTP_200_OK)

    except ValueError as ve:
        logger.error(ve)
        raise HTTPException(status_code=HTTP_400_BAD_REQUEST) from ve
    except Exception as exc:
        logger.error(exc)
        raise HTTPException(status_code=HTTP_500_INTERNAL_SERVER_ERROR) from exc


@router.post("/push_version")
async def push_version(project_uuid: str, dev_name: str, llm_module_version_uuid: str):
    """Push 1 version to Server DB from local DB"""
    try:
        # Find local server websocket
        dev_branch = (
            supabase.table("dev_branch")
            .select("cli_access_key")
            .eq("name", dev_name)
            .eq("project_uuid", project_uuid)
            .execute()
            .data
        )
        if len(dev_branch) == 0:
            raise ValueError("There is no dev_branch")

        cli_access_key = dev_branch[0]["cli_access_key"]

        response = await websocket_manager.request(
            cli_access_key,
            LocalTask.GET_VERSION_TO_SAVE,
            {"llm_module_version_uuid": llm_module_version_uuid},
        )
        if not response:
            raise HTTPException(status_code=HTTP_500_INTERNAL_SERVER_ERROR)

        # save llm_module_versions to server DB
<<<<<<< HEAD
        
        # if there are llm_modules (which is only in local), save
=======

        # if there is llm_module, save
>>>>>>> 93333b44
        llm_modules = response["llm_modules"]
        if llm_modules:
            (supabase.table("llm_module").insert(llm_modules).execute())

        version = response["version"]
<<<<<<< HEAD
        # get last version(ID)
        last_version = (
            supabase.table("llm_module_version")
            .select("version")
            .eq("llm_module_uuid", version["llm_module_uuid"])
            .order("version", desc=True)
            .execute()
        )
        if len(last_version) == 0:
            version["version"] = 1
        else:
            version["version"] = last_version[0]["version"] + 1
            
        (
            supabase.table("llm_module_version")
            .insert(version)
            .execute()
        )
        
        prompts = response["prompts"]
        (
            supabase.table("prompt")
            .insert(prompts)
            .execute()
        )
        
        new_candidates = {
            version['uuid'] : version['version']
        }
        
        await websocket_manager.send_message(cli_access_key, LocalTask.UPDATE_CANDIDATE_VERSION_ID, {"new_candidates": new_candidates})
        
=======
        (supabase.table("llm_module_version").insert(version).execute())

>>>>>>> 93333b44
        return JSONResponse({}, status_code=HTTP_200_OK)

    except ValueError as ve:
        logger.error(ve)
        raise HTTPException(status_code=HTTP_400_BAD_REQUEST) from ve
    except Exception as exc:
        logger.error(exc)
        raise HTTPException(status_code=HTTP_500_INTERNAL_SERVER_ERROR) from exc


@router.post("/push_versions")
async def push_versions(project_uuid: str, dev_name: str):
    """Push version to Server DB from local DB"""
    try:
        # Find local server websocket
        dev_branch = (
            supabase.table("dev_branch")
            .select("cli_access_key")
            .eq("name", dev_name)
            .eq("project_uuid", project_uuid)
            .execute()
            .data
        )
        if len(dev_branch) == 0:
            raise ValueError("There is no dev_branch")

        cli_access_key = dev_branch[0]["cli_access_key"]

        response = await websocket_manager.request(
            cli_access_key, LocalTask.GET_VERSIONS_TO_SAVE, {}
        )
        if not response:
            raise HTTPException(status_code=HTTP_500_INTERNAL_SERVER_ERROR)

        # save llm_module_versions to server DB
<<<<<<< HEAD
        
        # if there are llm_modules (which is only in local), save them
        llm_modules = response["llm_modules"]
        if len(llm_modules) > 0:
            (
                supabase.table("llm_module")
                .insert(llm_modules)
                .execute()
            )
        
        new_versions = response["versions"]
        # get last version(ID) for each llm_modules
        version_llm_module_uuid_list = list(set([version["llm_module_uuid"] for version in new_versions]))
        previous_version_list = (
            supabase.table("llm_module_version")
            .select("version, llm_module_uuid")
            .in_("llm_module_uuid", version_llm_module_uuid_list)
            .execute()
        )
        last_versions = {}
        for previous_version in previous_version_list:
            if previous_version["llm_module_uuid"] not in last_versions:
                last_versions[previous_version["llm_module_uuid"]] = previous_version["version"]
            else:
                last_versions[previous_version["llm_module_uuid"]] = max(last_versions[previous_version["llm_module_uuid"]], previous_version["version"])
        
        # allocate version(ID) for new versions
        # sort by created_at ascending
        new_candidates = {}
        new_versions = sorted(new_versions, key=lambda x: x["created_at"])
        for new_version in new_versions:
            new_version['version'] = last_versions[new_version["llm_module_uuid"]] + 1
            last_versions[new_version["llm_module_uuid"]] += 1
            new_candidates[new_version['uuid']] = new_version['version']
        
        (
            supabase.table("llm_module_version")
            .insert(new_versions)
            .execute()
        )
        prompts = response["prompts"]
        (
            supabase.table("prompt")
            .insert(prompts)
            .execute()
        )
        
        await websocket_manager.send_message(
            cli_access_key,
            LocalTask.UPDATE_CANDIDATE_VERSION_ID,
            {"new_candidates": new_candidates}
        )
=======

        # if there is llm_module, save
        llm_modules = response["llm_modules"]
        if len(llm_modules) > 0:
            (supabase.table("llm_module").insert(llm_modules).execute())

        versions = response["versions"]
        (supabase.table("llm_module_version").insert(versions).execute())

>>>>>>> 93333b44
        return JSONResponse({}, status_code=HTTP_200_OK)

    except ValueError as ve:
        logger.error(ve)
        raise HTTPException(status_code=HTTP_400_BAD_REQUEST) from ve
    except Exception as exc:
        logger.error(exc)
        raise HTTPException(status_code=HTTP_500_INTERNAL_SERVER_ERROR) from exc<|MERGE_RESOLUTION|>--- conflicted
+++ resolved
@@ -29,14 +29,9 @@
 class RunConfig(BaseModel):
     llm_module_uuid: str
     llm_module_name: str
-<<<<<<< HEAD
     parsing_type: Optional[str] # "colon" | "square_bracket" | "double_square_bracket"
     output_keys: Optional[List[str]]
-    model: str
     sample_name: Optional[str]
-=======
-    sample_name: Optional[str] = None
->>>>>>> 93333b44
     prompts: List[PromptConfig]
     from_uuid: Optional[str]
     uuid: Optional[str]
@@ -421,19 +416,13 @@
             raise HTTPException(status_code=HTTP_500_INTERNAL_SERVER_ERROR)
 
         # save llm_module_versions to server DB
-<<<<<<< HEAD
-        
+
         # if there are llm_modules (which is only in local), save
-=======
-
-        # if there is llm_module, save
->>>>>>> 93333b44
         llm_modules = response["llm_modules"]
         if llm_modules:
             (supabase.table("llm_module").insert(llm_modules).execute())
 
         version = response["version"]
-<<<<<<< HEAD
         # get last version(ID)
         last_version = (
             supabase.table("llm_module_version")
@@ -447,29 +436,18 @@
         else:
             version["version"] = last_version[0]["version"] + 1
             
-        (
-            supabase.table("llm_module_version")
-            .insert(version)
-            .execute()
-        )
+        supabase.table("llm_module_version").insert(version).execute()
+
         
         prompts = response["prompts"]
-        (
-            supabase.table("prompt")
-            .insert(prompts)
-            .execute()
-        )
+        supabase.table("prompt").insert(prompts).execute()
         
         new_candidates = {
             version['uuid'] : version['version']
         }
         
         await websocket_manager.send_message(cli_access_key, LocalTask.UPDATE_CANDIDATE_VERSION_ID, {"new_candidates": new_candidates})
-        
-=======
-        (supabase.table("llm_module_version").insert(version).execute())
-
->>>>>>> 93333b44
+
         return JSONResponse({}, status_code=HTTP_200_OK)
 
     except ValueError as ve:
@@ -505,16 +483,11 @@
             raise HTTPException(status_code=HTTP_500_INTERNAL_SERVER_ERROR)
 
         # save llm_module_versions to server DB
-<<<<<<< HEAD
         
         # if there are llm_modules (which is only in local), save them
         llm_modules = response["llm_modules"]
         if len(llm_modules) > 0:
-            (
-                supabase.table("llm_module")
-                .insert(llm_modules)
-                .execute()
-            )
+            supabase.table("llm_module").insert(llm_modules).execute()
         
         new_versions = response["versions"]
         # get last version(ID) for each llm_modules
@@ -541,34 +514,17 @@
             last_versions[new_version["llm_module_uuid"]] += 1
             new_candidates[new_version['uuid']] = new_version['version']
         
-        (
-            supabase.table("llm_module_version")
-            .insert(new_versions)
-            .execute()
-        )
+        supabase.table("llm_module_version").insert(new_versions).execute()
+        
         prompts = response["prompts"]
-        (
-            supabase.table("prompt")
-            .insert(prompts)
-            .execute()
-        )
+        supabase.table("prompt").insert(prompts).execute()
         
         await websocket_manager.send_message(
             cli_access_key,
             LocalTask.UPDATE_CANDIDATE_VERSION_ID,
             {"new_candidates": new_candidates}
         )
-=======
-
-        # if there is llm_module, save
-        llm_modules = response["llm_modules"]
-        if len(llm_modules) > 0:
-            (supabase.table("llm_module").insert(llm_modules).execute())
-
-        versions = response["versions"]
-        (supabase.table("llm_module_version").insert(versions).execute())
-
->>>>>>> 93333b44
+        
         return JSONResponse({}, status_code=HTTP_200_OK)
 
     except ValueError as ve:
