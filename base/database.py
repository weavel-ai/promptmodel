"""Supabase Database Client."""

import os
from supabase import create_client, Client
from dotenv import load_dotenv

load_dotenv()

deployment_stage: str = os.environ.get("DEPLOYMENT_STAGE")
if deployment_stage == "local":
<<<<<<< HEAD
    url: str = os.environ.get("SUPABASE_COLAB_URL")
    key: str = os.environ.get("SUPABASE_COLAB_API_KEY")
=======
    url: str = os.environ.get("PROMPTMODEL_SUPABASE_URL")
    key: str = os.environ.get("PROMPTMODEL_SUPABASE_KEY")
>>>>>>> 41008f73
else:
    url: str = os.environ.get("SUPABASE_COLAB_URL")
    key: str = os.environ.get("SUPABASE_COLAB_API_KEY")
supabase: Client = create_client(url, key)<|MERGE_RESOLUTION|>--- conflicted
+++ resolved
@@ -8,14 +8,9 @@
 
 deployment_stage: str = os.environ.get("DEPLOYMENT_STAGE")
 if deployment_stage == "local":
-<<<<<<< HEAD
-    url: str = os.environ.get("SUPABASE_COLAB_URL")
-    key: str = os.environ.get("SUPABASE_COLAB_API_KEY")
-=======
     url: str = os.environ.get("PROMPTMODEL_SUPABASE_URL")
     key: str = os.environ.get("PROMPTMODEL_SUPABASE_KEY")
->>>>>>> 41008f73
 else:
-    url: str = os.environ.get("SUPABASE_COLAB_URL")
-    key: str = os.environ.get("SUPABASE_COLAB_API_KEY")
+    url: str = os.environ.get("SUPABASE_URL")
+    key: str = os.environ.get("SUPABASE_KEY")
 supabase: Client = create_client(url, key)