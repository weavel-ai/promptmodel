--- conflicted
+++ resolved
@@ -39,14 +39,10 @@
 
 export default function Page() {
   const pathname = usePathname();
-<<<<<<< HEAD
   const { isAuthorizedForProject } = useAuthorization();
-  const { findDataset, updateDatasetMutation } = useFunctionModelDatasets();
-=======
   const router = useRouter();
   const { findDataset, updateDatasetMutation, deleteDatasetMutation } =
     useFunctionModelDatasets();
->>>>>>> b2cb6f84
   const {
     datasetUuid,
     datasetSampleInputsQuery,
@@ -241,34 +237,21 @@
                 "btn btn-outline btn-sm h-10 rounded-md flex flex-row gap-x-1 items-center text-base-content/90 hover:text-base-content",
                 "normal-case font-normal hover:bg-base-content/10 border-muted-content/80"
               )}
-              onClick={() => setIsUploadModalOpen(true)}
+              onClick={() => {
+                if (!isAuthorizedForProject) {
+                  /**
+                   * @todo: Authorize this based on author of the version
+                   */
+                  toast.error("You are not authorized to perform this action.");
+                  return;
+                }
+                setIsUploadModalOpen(true);
+              }}
             >
               <FileArrowUp size={20} weight="fill" />
               <p>Upload file</p>
             </button>
           </div>
-<<<<<<< HEAD
-          <button
-            className={classNames(
-              "btn btn-outline btn-sm h-10 rounded-md flex flex-row gap-x-1 items-center text-base-content/90 hover:text-base-content",
-              "normal-case font-normal hover:bg-base-content/10 border-muted-content/80"
-            )}
-            onClick={() => {
-              if (!isAuthorizedForProject) {
-                /**
-                 * @todo: Authorize this based on author of the version
-                 */
-                toast.error("You are not authorized to perform this action.");
-                return;
-              }
-              setIsUploadModalOpen(true);
-            }}
-          >
-            <FileArrowUp size={20} weight="fill" />
-            <p>Upload file</p>
-          </button>
-=======
->>>>>>> b2cb6f84
         </div>
         <div
           // max height: 100vh - 3rem
