export const PRODUCT_NAME = "Promptmodel";

export class Routes {
  // static PAST_EXAMS: string = "/past-exams"
  // static CREATE_ANSWER: string = "/create"
}

export class env {
  static SELF_HOSTED: boolean = process.env.NEXT_PUBLIC_SELF_HOSTED == "true";
  static ENDPOINT_URL_INTERNAL: string =
    process.env.NEXT_PUBLIC_ENDPOINT_URL.includes("localhost")
<<<<<<< HEAD
      ? "http://localhost:8000/api"
      : // "http://backend:8000/api"
        process.env.NEXT_PUBLIC_ENDPOINT_URL;
=======
      ? // ? "http://localhost:8000/api"
        "https://backend:8000/api"
      : process.env.NEXT_PUBLIC_ENDPOINT_URL;
>>>>>>> 0f3847ee

  static ENDPOINT_URL: string = process.env.NEXT_PUBLIC_ENDPOINT_URL;
  
  static SUPABASE_URL: string = process.env.NEXT_PUBLIC_SUPABASE_URL;
  static SUPABASE_KEY: string = process.env.NEXT_PUBLIC_SUPABASE_KEY;
  static AMPLITUDE_API_KEY: string = process.env.NEXT_PUBLIC_AMPLITUDE_API_KEY;

  // Variables below are used for self-hosted instances
  static NEXTAUTH_URL: string = process.env.NEXTAUTH_URL;
  static NEXTAUTH_SECRET: string = process.env.NEXTAUTH_SECRET;
  static ORG_NAME: string = process.env.NEXT_PUBLIC_ORG_NAME ?? "admin";
  static ORG_SLUG: string = process.env.NEXT_PUBLIC_ORG_SLUG ?? "admin";

  static AUTH_GOOGLE_CLIENT_ID: string | null =
    process.env.NEXT_PUBLIC_AUTH_GOOGLE_CLIENT_ID || null;
  static AUTH_GOOGLE_CLIENT_SECRET: string | null =
    process.env.NEXT_PUBLIC_AUTH_GOOGLE_CLIENT_SECRET || null;
  static AUTH_GITHUB_CLIENT_ID: string | null =
    process.env.NEXT_PUBLIC_AUTH_GITHUB_CLIENT_ID || null;
  static AUTH_GITHUB_CLIENT_SECRET: string | null =
    process.env.NEXT_PUBLIC_AUTH_GITHUB_CLIENT_SECRET || null;
}<|MERGE_RESOLUTION|>--- conflicted
+++ resolved
@@ -9,15 +9,9 @@
   static SELF_HOSTED: boolean = process.env.NEXT_PUBLIC_SELF_HOSTED == "true";
   static ENDPOINT_URL_INTERNAL: string =
     process.env.NEXT_PUBLIC_ENDPOINT_URL.includes("localhost")
-<<<<<<< HEAD
-      ? "http://localhost:8000/api"
-      : // "http://backend:8000/api"
-        process.env.NEXT_PUBLIC_ENDPOINT_URL;
-=======
-      ? // ? "http://localhost:8000/api"
+      ? // "http://localhost:8000/api"
         "https://backend:8000/api"
       : process.env.NEXT_PUBLIC_ENDPOINT_URL;
->>>>>>> 0f3847ee
 
   static ENDPOINT_URL: string = process.env.NEXT_PUBLIC_ENDPOINT_URL;
   
