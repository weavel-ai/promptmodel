"""APIs for FunctionModelVersion"""
from typing import Annotated, Dict, List, Optional
from threading import Thread
from sqlalchemy.ext.asyncio import AsyncSession
from sqlalchemy import select, asc, desc, update, delete

from fastapi import APIRouter, HTTPException, Depends
from starlette import status as status_code

from utils.logger import logger

from base.database import get_session
from utils.security import get_jwt
from db_models import *
from ..models.function_model_version import (
    FunctionModelVersionAuthor,
    FunctionModelVersionInstance,
    CreateFunctionModelVersionBody,
    FunctionModelVersionWithUserInstance,
    UpdatePublishedFunctionModelVersionBody,
    UpdateFunctionModelVersionTagsBody,
    FunctionModelVersionBatchRunInstance,
)

router = APIRouter()


# FunctionModelVersion Endpoints
@router.get("", response_model=List[FunctionModelVersionWithUserInstance])
async def fetch_function_model_versions_with_user(
    # jwt: Annotated[str, Depends(get_jwt)],
    function_model_uuid: str,
    session: AsyncSession = Depends(get_session),
):
    function_model_versions: List[FunctionModelVersionInstance] = [
        FunctionModelVersionInstance(**function_model_version.model_dump())
        for function_model_version in (
            await session.execute(
                select(FunctionModelVersion)
                .where(FunctionModelVersion.function_model_uuid == function_model_uuid)
                .order_by(asc(FunctionModelVersion.version))
            )
        )
        .scalars()
        .all()
    ]

    # Fetch user email & image_url, and append it to corresponding version before returning
    function_model_versions_with_user: List[FunctionModelVersionWithUserInstance] = [
        FunctionModelVersionWithUserInstance(
            **function_model_version.model_dump(),
            user=FunctionModelVersionAuthor(
                **(
                    (
                        await session.execute(
                            select(User.email, User.image_url).where(
                                User.user_id == function_model_version.created_by
                            )
                        )
                    )
                    .mappings()
<<<<<<< HEAD
                    .one_or_none()
                    or {}
=======
                    .one_or_none() or {}
>>>>>>> a7873111
                )
            ),
        )
        for function_model_version in function_model_versions
    ]

    return function_model_versions_with_user


@router.post("")
async def create_function_model_version(
    jwt: Annotated[str, Depends(get_jwt)],
    body: CreateFunctionModelVersionBody,
    session: AsyncSession = Depends(get_session),
):
    try:
        # last version
        last_version: int = (
            await session.execute(
                select(FunctionModelVersion.version)
                .where(
                    FunctionModelVersion.function_model_uuid == body.function_model_uuid
                )
                .order_by(desc(FunctionModelVersion.version))
                .limit(1)
            )
        ).scalar_one_or_none()
        if not last_version:
            last_version = 0

        function_model_version = FunctionModelVersion(
            version=last_version + 1,
            model=body.model,
            is_published=False if body.from_version else True,
            from_version=body.from_version,
            parsing_type=body.parsing_type,
            output_keys=body.output_keys,
            functions=body.functions,
            function_model_uuid=body.function_model_uuid,
            created_by=jwt["user_id"],
        )
        session.add(function_model_version)
        await session.flush()
        await session.refresh(function_model_version)

        # create prompts
        prompts = [
            Prompt(
                role=prompt.role,
                step=prompt.step,
                content=prompt.content,
                version_uuid=function_model_version.uuid,
            )
            for prompt in body.prompts
        ]
        session.add_all(prompts)
        await session.flush()

        changelogs = []
        changelogs.append(
            {
                "subject": "function_model_version",
                "identifier": [str(function_model_version.uuid)],
                "action": "ADD",
            }
        )
        if last_version == 0:
            changelogs.append(
                {
                    "subject": "function_model_version",
                    "identifier": [str(function_model_version.uuid)],
                    "action": "PUBLISH",
                }
            )
        session.add(
            ProjectChangelog(
                **{
                    "logs": changelogs,
                    "project_uuid": body.project_uuid,
                }
            )
        )
        await session.flush()

        if last_version == 0:
            project_version = (
                await session.execute(
                    select(Project.version).where(Project.uuid == body.project_uuid)
                )
            ).scalar_one()

            await session.execute(
                update(Project)
                .where(Project.uuid == body.project_uuid)
                .values(version=project_version + 1)
            )
            await session.flush()

        await session.commit()

    except Exception as e:
        logger.error(e)
        raise HTTPException(
            status_code=status_code.HTTP_400_BAD_REQUEST,
            detail="Failed to create FunctionModelVersion",
        )

    return function_model_version


@router.get("/{uuid}", response_model=FunctionModelVersionWithUserInstance)
async def fetch_function_model_version_with_user(
    jwt: Annotated[str, Depends(get_jwt)],
    uuid: str,
    session: AsyncSession = Depends(get_session),
):
    try:
        function_model_version: Dict = (
            (
                await session.execute(
                    select(FunctionModelVersion).where(
                        FunctionModelVersion.uuid == uuid
                    )
                )
            )
            .scalar_one()
            .model_dump()
        )
    except Exception as e:
        logger.error(e)
        raise HTTPException(
            status_code=status_code.HTTP_404_NOT_FOUND,
            detail="FunctionModelVersion with given id not found",
        )
        
    function_model_version_with_user: FunctionModelVersionWithUserInstance = FunctionModelVersionWithUserInstance(
       **(FunctionModelVersionInstance(**function_model_version).model_dump()),
        user=FunctionModelVersionAuthor(
            **(
                (
                    await session.execute(
                       select(User.email, User.image_url).where(
                            User.user_id == function_model_version["created_by"]
                        )
                    )
                )
                .mappings()
                .one_or_none() or {}
            )
        )
    )    
        
    return function_model_version_with_user


@router.delete("/{uuid}")
async def delete_function_model_version(
    jwt: Annotated[str, Depends(get_jwt)],
    uuid: str,
    session: AsyncSession = Depends(get_session),
):
    # check if user has access to the function_model
    function_model_version_to_delete: FunctionModelVersion = (
        await session.execute(
            select(FunctionModelVersion).where(FunctionModelVersion.uuid == uuid)
        )
    ).scalar_one_or_none()

    if not function_model_version_to_delete:
        raise HTTPException(
            status_code=status_code.HTTP_404_NOT_FOUND,
            detail="FunctionModelVersion with given id not found",
        )

    if function_model_version_to_delete.is_published == True:
        raise HTTPException(
            status_code=status_code.HTTP_400_BAD_REQUEST,
            detail="Cannot delete published version",
        )

    function_model_version_int = function_model_version_to_delete.version
    parent_node_version = function_model_version_to_delete.from_version

    # update child nodes
    (
        await session.execute(
            update(FunctionModelVersion)
            .values(from_version=parent_node_version)
            .where(
                FunctionModelVersion.function_model_uuid
                == function_model_version_to_delete.function_model_uuid
            )
            .where(FunctionModelVersion.from_version == function_model_version_int)
        )
    )
    await session.flush()

    # delete function_model_version
    (
        await session.execute(
            delete(FunctionModelVersion).where(FunctionModelVersion.uuid == uuid)
        )
    )
    await session.commit()

    # return List of FunctionModelVersions

    function_model_versions: List[FunctionModelVersionInstance] = [
        FunctionModelVersionInstance(**function_model_version.model_dump())
        for function_model_version in (
            await session.execute(
                select(FunctionModelVersion)
                .where(
                    FunctionModelVersion.function_model_uuid
                    == function_model_version_to_delete.function_model_uuid
                )
                .order_by(asc(FunctionModelVersion.version))
            )
        )
        .scalars()
        .all()
    ]
    return function_model_versions


@router.post("/{uuid}/publish", response_model=FunctionModelVersionInstance)
async def update_published_function_model_version(
    jwt: Annotated[str, Depends(get_jwt)],
    uuid: str,
    body: UpdatePublishedFunctionModelVersionBody,
    session: AsyncSession = Depends(get_session),
):
    user_auth_check = (
        await session.execute(
            select(Project)
            .join(
                UsersOrganizations,
                Project.organization_id == UsersOrganizations.organization_id,
            )
            .where(Project.uuid == body.project_uuid)
            .where(UsersOrganizations.user_id == jwt["user_id"])
        )
    ).scalar_one_or_none()

    if not user_auth_check:
        raise HTTPException(
            status_code=status_code.HTTP_403_FORBIDDEN,
            detail="User don't have access to this project",
        )

    if body.previous_published_version_uuid:
        await session.execute(
            update(FunctionModelVersion)
            .where(FunctionModelVersion.uuid == body.previous_published_version_uuid)
            .values(is_published=False)
        )

    updated_function_model_version = (
        (
            await session.execute(
                update(FunctionModelVersion)
                .where(FunctionModelVersion.uuid == uuid)
                .values(is_published=True)
                .returning(FunctionModelVersion)
            )
        )
        .scalar_one()
        .model_dump()
    )
    await session.execute(
        update(Project)
        .where(Project.uuid == body.project_uuid)
        .values(version=body.project_version + 1)
    )

    await session.commit()
    return FunctionModelVersionInstance(**updated_function_model_version)


@router.patch("/{uuid}/tags", response_model=FunctionModelVersionInstance)
async def update_function_model_version_tags(
    jwt: Annotated[str, Depends(get_jwt)],
    uuid: str,
    body: UpdateFunctionModelVersionTagsBody,
    session: AsyncSession = Depends(get_session),
):
    tags: Optional[List[str]] = body.tags

    if tags == []:
        tags = None
    updated_version = (
        (
            await session.execute(
                update(FunctionModelVersion)
                .where(FunctionModelVersion.uuid == uuid)
                .values(tags=tags)
                .returning(FunctionModelVersion)
            )
        )
        .scalar_one()
        .model_dump()
    )
    await session.commit()
    return FunctionModelVersionInstance(**updated_version)


@router.patch("/{uuid}/memo", response_model=FunctionModelVersionInstance)
async def update_function_model_version_memo(
    jwt: Annotated[str, Depends(get_jwt)],
    uuid: str,
    memo: Optional[str] = None,
    session: AsyncSession = Depends(get_session),
):
    updated_version = (
        (
            await session.execute(
                update(FunctionModelVersion)
                .where(FunctionModelVersion.uuid == uuid)
                .values(memo=memo)
                .returning(FunctionModelVersion)
            )
        )
        .scalar_one()
        .model_dump()
    )
    await session.commit()
    return FunctionModelVersionInstance(**updated_version)


@router.get(
    "/{uuid}/batch_runs", response_model=List[FunctionModelVersionBatchRunInstance]
)
async def fetch_batch_runs(
    jwt: Annotated[str, Depends(get_jwt)],
    uuid: str,
    session: AsyncSession = Depends(get_session),
):
    # fetch BatchRun
    batch_runs: List[BatchRun] = (
        (
            await session.execute(
                select(BatchRun).where(BatchRun.function_model_version_uuid == uuid)
            )
        )
        .scalars()
        .all()
    )

    return [
        FunctionModelVersionBatchRunInstance(**batch_run.model_dump())
        for batch_run in batch_runs
    ]<|MERGE_RESOLUTION|>--- conflicted
+++ resolved
@@ -59,12 +59,8 @@
                         )
                     )
                     .mappings()
-<<<<<<< HEAD
                     .one_or_none()
                     or {}
-=======
-                    .one_or_none() or {}
->>>>>>> a7873111
                 )
             ),
         )
