--- conflicted
+++ resolved
@@ -50,23 +50,17 @@
 
 
 @router.websocket("/{table_name}")
-<<<<<<< HEAD
 async def subscribe(websocket: WebSocket, token: str, table_name: str, project_uuid: Optional[str] = None, organization_id: Optional[str] = None):
     # Check if token is valid
     if not redis.exists(token):
         await websocket.close(code=1008, reason="Invalid or expired token")
         return
-    
-=======
-async def subscribe(websocket: WebSocket, table_name: str, project_uuid: Optional[str] = None, organization_id: Optional[str] = None, jwt: dict = Depends(JWT),):
->>>>>>> 0f3847ee
     await websocket.accept()
     await redis_listener(websocket=websocket, table_name=table_name, project_uuid=project_uuid, organization_id=organization_id)
 
 
 @router.post("/start")
-async def start_subscription():
-    # TODO: add authentication
+async def start_subscription(jwt: dict = Depends(JWT)):
     # Generate a unique token
     token = str(uuid4())
     # Store the token in Redis with an expiration time of 60 seconds
