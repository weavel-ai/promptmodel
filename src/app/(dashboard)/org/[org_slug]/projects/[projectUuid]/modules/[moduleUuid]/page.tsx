"use client";

import { Drawer } from "@/components/Drawer";
import { useModuleVersion } from "@/hooks/useModuleVersion";
import { useModuleVersionStore } from "@/stores/moduleVersionStore";
import classNames from "classnames";
import { useEffect, useMemo, useRef, useState } from "react";
import ReactFlow, {
  Background,
  BackgroundVariant,
  Handle,
  Position,
} from "reactflow";
import { motion } from "framer-motion";
import { useModuleVersionDetails } from "@/hooks/useModuleVersionDetails";
import {
  ArrowsOut,
  CaretDown,
  CornersOut,
  RocketLaunch,
  XCircle,
} from "@phosphor-icons/react";
import { toast } from "react-toastify";
import { updatePublishedModuleVersion } from "@/apis/moduleVersion";
import { useSupabaseClient } from "@/apis/base";
import "reactflow/dist/style.css";
import { useRunLog } from "@/hooks/useRunLog";
import { RunLog } from "@/apis/runlog";
import { editor } from "monaco-editor";
import { useHotkeys } from "react-hotkeys-hook";
import { tree, stratify } from "d3-hierarchy";
import { useQueryClient } from "@tanstack/react-query";
import { ResizableSeparator } from "@/components/ResizableSeparator";
import { useProject } from "@/hooks/useProject";
import ReactJson from "react-json-view";
import { SelectTab } from "@/components/SelectTab";
import { useDailyRunLogMetrics } from "@/hooks/analytics";
import { CustomAreaChart } from "@/components/charts/CustomAreaChart";
import { DatePickerWithRange } from "@/components/ui/DatePickerWithRange";
import { DateRange } from "react-day-picker";
import { subDays } from "date-fns";
import dayjs from "dayjs";
import { ParserTypeSelector } from "@/components/select/ParserTypeSelector";
import { Badge } from "@/components/ui/badge";
<<<<<<< HEAD
import { PromptEditor } from "@/components/editor/PromptEditor";
=======
import { ModalPortal } from "@/components/ModalPortal";
>>>>>>> 7607736b

const initialNodes = [];
const initialEdges = [];

enum Tab {
  Analytics = "Analytics",
  Versions = "Versions",
}

const TABS = [Tab.Analytics, Tab.Versions];

export default function Page() {
  const [tab, setTab] = useState(Tab.Versions);

  return (
    <div className="w-full h-full">
      <div className="fixed top-16 left-24 z-50">
        <SelectTab
          tabs={TABS}
          selectedTab={tab}
          onSelect={(newTab) => setTab(newTab as Tab)}
        />
      </div>
      {tab == Tab.Analytics && <AnalyticsPage />}
      {tab == Tab.Versions && <VersionsPage />}
    </div>
  );
}

// Analytics Tab Page
const AnalyticsPage = () => {
  const [dateRange, setDateRange] = useState<DateRange | undefined>({
    from: subDays(Date.now(), 7),
    to: new Date(),
  });

  const { dailyRunLogMetrics } = useDailyRunLogMetrics(
    dayjs(dateRange?.from)?.toISOString(),
    dayjs(dateRange?.to)?.toISOString()
  );

  const totalCost = dailyRunLogMetrics?.reduce(
    (acc, curr) => acc + curr.total_cost,
    0
  );

  const totalLatency = dailyRunLogMetrics?.reduce(
    (acc, curr) => acc + curr.avg_latency * curr.total_runs,
    0
  );

  const totalRuns = dailyRunLogMetrics?.reduce(
    (acc, curr) => acc + curr.total_runs,
    0
  );

  const totalTokens = dailyRunLogMetrics?.reduce(
    (acc, curr) => acc + curr.total_token_usage.total_tokens,
    0
  );

  const avgLatency = totalRuns != 0 ? totalLatency / totalRuns : 0;

  function formatDate(inputDate: Date): string {
    const year = inputDate.getFullYear();
    const month = (inputDate.getMonth() + 1).toString().padStart(2, "0");
    const day = inputDate.getDate().toString().padStart(2, "0");

    return `${year}-${month}-${day}`;
  }

  let date = new Date(dateRange?.from);
  const existingDates = dailyRunLogMetrics?.map((metric) => metric.day);

  while (date <= dateRange?.to) {
    if (!existingDates?.includes(formatDate(date))) {
      dailyRunLogMetrics?.push({
        day: formatDate(date),
        avg_latency: 0,
        total_cost: 0,
        total_runs: 0,
        total_token_usage: {
          total_tokens: 0,
          prompt_tokens: 0,
          completion_tokens: 0,
        },
      });
    }
    date.setDate(date.getDate() + 1);
  }

  dailyRunLogMetrics?.sort((a, b) => {
    if (a.day < b.day) return -1;
    if (a.day > b.day) return 1;
    return 0;
  });

  return (
    <div className="pt-28 pl-24 flex flex-wrap gap-4 items-center justify-center">
      <div className="absolute right-10 top-14">
        <DatePickerWithRange
          dateRange={dateRange}
          setDateRange={setDateRange}
        />
      </div>
      <CustomAreaChart
        data={dailyRunLogMetrics}
        dataKey="total_cost"
        xAxisDataKey="day"
        title="Total Costs"
        mainData={`$${totalCost}`}
      />
      <CustomAreaChart
        data={dailyRunLogMetrics}
        dataKey="avg_latency"
        xAxisDataKey="day"
        title="Average Latency"
        mainData={`${avgLatency?.toFixed(2)}s`}
      />
      <CustomAreaChart
        data={dailyRunLogMetrics}
        dataKey="total_runs"
        xAxisDataKey="day"
        title="Total Runs"
        mainData={totalRuns}
      />
      <CustomAreaChart
        data={dailyRunLogMetrics}
        dataKey="total_token_usage.total_tokens"
        xAxisDataKey="day"
        title="Token usage"
        mainData={totalTokens}
      />
    </div>
  );
};

// Versions Tab Page
const VersionsPage = () => {
  const { createSupabaseClient } = useSupabaseClient();
  const { versionListData, refetchVersionListData } = useModuleVersion();
  const [nodes, setNodes] = useState(initialNodes);
  const [edges, setEdges] = useState(initialEdges);

  const { selectedVersionUuid, setSelectedVersionUuid } =
    useModuleVersionStore();
  const { projectData } = useProject();
  const nodeTypes = useMemo(() => ({ moduleVersion: ModuleVersionNode }), []);

  const queryClient = useQueryClient();
  const { promptListData, moduleVersionData } =
    useModuleVersionDetails(selectedVersionUuid);

  const { runLogData } = useRunLog(selectedVersionUuid);

  const [lowerBoxHeight, setLowerBoxHeight] = useState(240);

  const [isFullScreen, setIsFullScreen] = useState(false);

  useHotkeys("esc", () => {
    if (isFullScreen) {
      setIsFullScreen(false);
    } else {
      setSelectedVersionUuid(null);
    }
  });

  // Build nodes
  useEffect(() => {
    if (!versionListData || versionListData.length === 0) return;
    const generatedEdges = [];

    const root = stratify()
      .id((d: any) => d.uuid)
      .parentId((d: any) => d.from_uuid)(versionListData);

    // Calculate the maximum number of nodes at any depth.
    const maxNodesAtDepth = Math.max(
      ...root.descendants().map((d: any) => d.depth)
    );
    const requiredWidth = maxNodesAtDepth * 360;

    // Use the smaller of window width and required width.
    const layoutWidth = Math.min(window.innerWidth, requiredWidth);
    const layout = tree().size([layoutWidth, root.height * 150]);

    const nodes = layout(root).descendants();

    const generatedNodes = nodes.map((node: any) => {
      const item = node.data;

      if (item.from_uuid) {
        generatedEdges.push({
          id: `e${item.uuid}-${item.from_uuid}`,
          source: item.from_uuid,
          target: item.uuid,
        });
      }

      return {
        id: item.uuid.toString(),
        type: "moduleVersion",
        data: {
          label: item.version,
          uuid: item.uuid,
          isPublished: item.is_published,
        },
        position: { x: node.x, y: node.depth * 150 },
      };
    });

    setNodes(generatedNodes);
    setEdges(generatedEdges);
  }, [versionListData]);

  async function handleClickPublish() {
    const toastId = toast.loading("Publishing...");

    const previousPublishedUuid = versionListData?.find(
      (v) => v.is_published
    )?.uuid;

    await updatePublishedModuleVersion(
      await createSupabaseClient(),
      selectedVersionUuid,
      previousPublishedUuid,
      projectData?.version,
      projectData?.uuid
    );
    await refetchVersionListData();
    queryClient.invalidateQueries({
      predicate: (query: any) =>
        query.queryKey[0] === "moduleVersionData" &&
        (query.queryKey[1]?.uuid === selectedVersionUuid ||
          query.queryKey[1]?.uuid == previousPublishedUuid),
    });
    toast.update(toastId, {
      render: "Published successfully!",
      type: "success",
      isLoading: false,
      autoClose: 2000,
    });
  }

  return (
    <>
      <ReactFlow
        nodeTypes={nodeTypes}
        nodes={nodes}
        edges={edges}
        proOptions={{ hideAttribution: true }}
        fitView={true}
        onPaneClick={() => {
          setSelectedVersionUuid(null);
        }}
      >
        <Background variant={BackgroundVariant.Dots} gap={16} size={1} />
      </ReactFlow>
      <Drawer
        open={selectedVersionUuid != null}
        direction="right"
        classNames="!w-[45vw]"
      >
        <div className="w-full h-full bg-transparent p-4 flex flex-col justify-start">
          <div className="flex flex-row justify-between items-center mb-2">
            <div className="flex flex-row gap-x-2 justify-start items-center">
              <p className="text-base-content font-bold text-lg">
                Prompt V{moduleVersionData?.version}
              </p>
              {moduleVersionData?.is_published && (
                <div className="flex flex-row gap-x-2 items-center px-2 justify-self-start">
                  <div className="w-2 h-2 rounded-full bg-secondary" />
                  <p className="text-base-content font-medium text-sm">
                    Published
                  </p>
                </div>
              )}
            </div>
            <div className="flex flex-row gap-x-2 items-center">
              {!moduleVersionData?.is_published && (
                <button
                  className="flex flex-row gap-x-2 items-center btn btn-outline btn-sm normal-case font-normal h-10 border-[1px] border-neutral-content hover:bg-neutral-content/20"
                  onClick={handleClickPublish}
                >
                  <RocketLaunch
                    className="text-secondary"
                    size={20}
                    weight="fill"
                  />
                  <p className="text-base-content">Publish</p>
                </button>
              )}

              <button
                className={classNames(
                  "flex flex-col gap-y-2 pt-1 items-center",
                  "btn btn-sm bg-transparent border-transparent h-10 hover:bg-neutral-content/20",
                  "normal-case font-normal"
                )}
                onClick={() => {
                  setSelectedVersionUuid(null);
                }}
              >
                <div className="flex flex-col">
                  <XCircle size={22} />
                  <p className="text-base-content text-xs">Esc</p>
                </div>
              </button>
            </div>
          </div>
          <div
            className="flex flex-col justify-between"
            style={{
              height: window.innerHeight - 120,
            }}
          >
            <motion.div
              className="bg-base-200 w-full p-4 rounded-t-box overflow-auto flex-grow-0"
              style={{
                height: window.innerHeight - lowerBoxHeight - 120,
              }}
            >
              <div className="flex flex-row justify-start gap-x-4 items-start mb-2">
                <div className="flex flex-col items-start justify-start">
                  <label className="label text-xs font-medium">
                    <span className="label-text">Output parser type</span>
                  </label>
                  <ParserTypeSelector
                    parser={moduleVersionData?.parsing_type}
                  />
                </div>
                <div className="flex flex-col items-start justify-start">
                  <label className="label text-xs font-medium">
                    <span className="label-text">Output keys</span>
                  </label>
                  {moduleVersionData?.output_keys && (
                    <div className="w-full flex flex-row items-center">
                      {moduleVersionData?.output_keys?.map((key) => (
                        <Badge className="text-sm" variant="default">
                          {key}
                        </Badge>
                      ))}
                    </div>
                  )}
                  {!moduleVersionData?.output_keys && (
                    <Badge className="text-sm" variant="muted">
                      No output keys
                    </Badge>
                  )}
                </div>
              </div>
              <div className="flex flex-col gap-y-2 justify-start items-start">
                {promptListData?.map((prompt) => (
                  <PromptComponent prompt={prompt} />
                ))}
              </div>
            </motion.div>
            <div className="min-h-[120px] backdrop-blur-md">
              <ResizableSeparator
                height={lowerBoxHeight}
                setHeight={setLowerBoxHeight}
              />
              <motion.div>
                <div
                  className={classNames(
                    "flex flex-col items-start gap-y-1 !my-4"
                  )}
                  style={{
                    height: lowerBoxHeight,
                  }}
                >
                  <div className="w-full flex flex-row justify-between">
                    <p className="text-xl font-bold mb-1">Run Logs</p>
                    <button
                      className={classNames(
                        "items-center",
                        "btn btn-sm bg-transparent border-transparent h-10 hover:bg-neutral-content/20"
                      )}
                      onClick={() => {
                        setIsFullScreen(!isFullScreen);
                      }}
                    >
                      <CornersOut size={24}></CornersOut>
                    </button>
                  </div>
                  {isFullScreen && (
                    <ModalPortal>
                      <motion.div
                        className="fixed z-[999999]"
                        initial={{ bottom: 4, right: 4 }}
                        animate={{ top: 4, left: 4, bottom: 4, right: 4 }}
                      >
                        <RunLogComponent
                          runLogData={runLogData}
                          isFullScreen={isFullScreen}
                          setIsFullScreen={setIsFullScreen}
                        />
                      </motion.div>
                    </ModalPortal>
                  )}
                  <RunLogComponent
                    runLogData={runLogData}
                    isFullScreen={isFullScreen}
                    setIsFullScreen={setIsFullScreen}
                  />
                </div>
              </motion.div>
            </div>
          </div>
        </div>
      </Drawer>
    </>
  );
};

const PromptComponent = ({ prompt }) => {
  const [open, setOpen] = useState(false);
  const [height, setHeight] = useState(30);
  const editorRef = useRef(null);

  const handleEditorDidMount = (editor: editor.IStandaloneCodeEditor) => {
    const contentHeight = editor.getContentHeight();
    editorRef.current = editor;
    const maxHeight = window.innerHeight * 0.7;
    if (contentHeight) {
      setHeight(Math.min(contentHeight, maxHeight));
    }
  };

  return (
    <motion.div
      key={prompt.step}
      className="w-full flex flex-col justify-start items-center bg-base-100 rounded-box"
      animate={{ height: open ? "auto" : "2.5rem" }}
    >
      <div
        className={classNames(
          "w-full h-10 min-h-[2.5rem] flex flex-row justify-between items-center py-1 px-3 cursor-pointer"
        )}
        onClick={() => setOpen(!open)}
      >
        <p className="text-base-content font-medium">
          #{prompt.step}. {prompt.role}
        </p>
        <CaretDown
          className={classNames(
            "text-base-content transition-transform",
            open && "transform rotate-180"
          )}
        />
      </div>
      {open && (
        <PromptEditor
          value={prompt.content}
          options={{
            readOnly: true,
          }}
          loading={<div className="loading loading-xs loading-dots" />}
          onMount={handleEditorDidMount}
          className="overflow-auto"
          height={height}
        />
      )}
    </motion.div>
  );
};

const RunLogComponent = ({ runLogData, isFullScreen, setIsFullScreen }) => {
  const [showRaw, setShowRaw] = useState(true);

  return (
    <div
      className="w-full min-h-1/4 rounded-box items-center bg-base-200 p-4 flex flex-col flex-grow-1 gap-y-2 justify-start"
      style={{ height: "calc(100% - 2rem)" }}
    >
      <div
        className={classNames(
          "w-full max-h-full bg-base-200 rounded overflow-auto",
          isFullScreen && "px-4 py-2"
        )}
      >
        {isFullScreen && (
          <div className="w-full flex flex-row justify-between">
            <p className="text-xl font-bold">Run Logs</p>
            <button
              className={classNames(
                "items-center",
                "btn btn-sm bg-transparent border-transparent h-10 hover:bg-neutral-content/20",
                "flex flex-row gap-x-4"
              )}
              onClick={() => {
                setIsFullScreen(!isFullScreen);
              }}
            >
              <CornersOut size={24}></CornersOut>
              <kbd className="kbd">Esc</kbd>
            </button>
          </div>
        )}
        <table className="w-full table table-auto table-pin-cols">
          <thead className="sticky top-0 z-10 bg-base-100 w-full">
            <tr className="text-base-content border-b-4 border-base-300">
              <td>
                <p className="text-lg font-medium pe-36">Input</p>
              </td>
              <td className="flex flex-row gap-x-6 items-center pe-8">
                <p className="text-lg font-medium">Output</p>
                <div className="join">
                  <button
                    className={classNames(
                      "btn join-item btn-xs font-medium h-fit hover:bg-base-300/70 text-xs",
                      showRaw && "bg-base-300",
                      !showRaw && "bg-base-300/40"
                    )}
                    onClick={() => setShowRaw(true)}
                  >
                    Raw
                  </button>
                  <button
                    className={classNames(
                      "btn join-item btn-xs font-medium h-fit hover:bg-base-300/70 text-xs",
                      !showRaw && "bg-base-300",
                      showRaw && "bg-base-300/40"
                    )}
                    onClick={() => setShowRaw(false)}
                  >
                    Parsed
                  </button>
                </div>
              </td>
              <td>
                <p className="text-lg font-medium pe-6">Latency</p>
              </td>
              <td>
                <p className="text-lg font-medium pe-6">Cost</p>
              </td>
              <td>
                <p className="text-lg font-medium pe-6">Tokens</p>
              </td>
            </tr>
          </thead>
          <tbody className="bg-base-100">
            {runLogData?.map((runLog) => {
              return (
                <tr className="border-b-2 border-base-300">
                  <td className="align-top">
                    {runLog?.inputs == null ? (
                      <p>None</p>
                    ) : typeof runLog?.inputs == "string" ? (
                      <p>{runLog?.inputs?.toString()}</p>
                    ) : (
                      <ReactJson
                        src={runLog?.inputs as Record<string, any>}
                        name={false}
                        displayDataTypes={false}
                        displayObjectSize={false}
                        enableClipboard={false}
                        theme="google"
                      />
                    )}
                  </td>
                  <td className="align-top">
                    {showRaw ? (
                      <p className="whitespace-break-spaces">
                        {runLog?.raw_output}
                      </p>
                    ) : typeof runLog?.parsed_outputs == "string" ||
                      runLog?.parsed_outputs == null ? (
                      <p>{runLog?.parsed_outputs?.toString()}</p>
                    ) : (
                      <ReactJson
                        src={runLog?.parsed_outputs as Record<string, any>}
                        name={false}
                        displayDataTypes={false}
                        displayObjectSize={false}
                        enableClipboard={false}
                        theme="google"
                      />
                    )}
                  </td>
                  <td className="align-top">{runLog.latency}s</td>
                  <td className="align-top">${runLog.cost}</td>
                  <td className="align-top">
                    {runLog.token_usage.total_tokens}
                  </td>
                </tr>
              );
            })}
          </tbody>
        </table>
      </div>
    </div>
  );
};

function ModuleVersionNode({ data }) {
  const { selectedVersionUuid, setSelectedVersionUuid } =
    useModuleVersionStore();
  return (
    <div
      className={classNames(
        "bg-base-200 p-4 rounded-full flex justify-center items-center",
        "w-20 h-20 visible cursor-pointer",
        "transition-colors",
        selectedVersionUuid == data.uuid
          ? "border-neutral-content border-2"
          : "border-none",
        data.isPublished
          ? "bg-secondary/80 hover:bg-secondary/50"
          : "bg-base-200 hover:bg-blue-500/30"
      )}
      onClick={() => setSelectedVersionUuid(data.uuid)}
    >
      <Handle type="target" position={Position.Top} />
      <p className="text-base-content font-medium italic">
        V<span className="font-bold text-xl not-italic">{data.label}</span>
      </p>
      <Handle type="source" position={Position.Bottom} />
    </div>
  );
}<|MERGE_RESOLUTION|>--- conflicted
+++ resolved
@@ -42,11 +42,8 @@
 import dayjs from "dayjs";
 import { ParserTypeSelector } from "@/components/select/ParserTypeSelector";
 import { Badge } from "@/components/ui/badge";
-<<<<<<< HEAD
 import { PromptEditor } from "@/components/editor/PromptEditor";
-=======
 import { ModalPortal } from "@/components/ModalPortal";
->>>>>>> 7607736b
 
 const initialNodes = [];
 const initialEdges = [];
