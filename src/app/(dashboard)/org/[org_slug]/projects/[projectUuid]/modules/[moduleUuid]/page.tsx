"use client";

import { Drawer } from "@/components/Drawer";
import { useModuleVersion } from "@/hooks/useModuleVersion";
import { useModuleVersionStore } from "@/stores/moduleVersionStore";
import classNames from "classnames";
import { useEffect, useMemo, useRef, useState } from "react";
import ReactFlow, {
  Background,
  BackgroundVariant,
  Handle,
  Position,
} from "reactflow";
import { motion } from "framer-motion";
import { useModuleVersionDetails } from "@/hooks/useModuleVersionDetails";
import { CaretDown, RocketLaunch, XCircle } from "@phosphor-icons/react";
import { toast } from "react-toastify";
import { updatePublishedModuleVersion } from "@/apis/moduleVersion";
import { useSupabaseClient } from "@/apis/base";
import "reactflow/dist/style.css";
import { useRunLog } from "@/hooks/useRunLog";
import { Json } from "@/supabase.types";
import { isArray } from "util";
import { RunLog } from "@/apis/runlog";
import { Editor } from "@monaco-editor/react";
import { editor } from "monaco-editor";
import { useHotkeys } from "react-hotkeys-hook";
import { hierarchy, tree, stratify } from "d3-hierarchy";
import { useQueryClient } from "@tanstack/react-query";
<<<<<<< HEAD
import { ResizableSeparator } from "@/components/ResizableSeparator";
=======
import { useProject } from "@/hooks/useProject";
import ReactJson from "react-json-view";
>>>>>>> 69047089

const initialNodes = [];
const initialEdges = [];

export default function Page() {
  const { createSupabaseClient } = useSupabaseClient();
  const { versionListData, refetchVersionListData } = useModuleVersion();
  const [nodes, setNodes] = useState(initialNodes);
  const [edges, setEdges] = useState(initialEdges);
  const { selectedVersionUuid, setSelectedVersionUuid } =
    useModuleVersionStore();
  const { projectData } = useProject();
  const nodeTypes = useMemo(() => ({ moduleVersion: ModuleVersionNode }), []);

  const queryClient = useQueryClient();

  const { promptListData, moduleVersionData } =
    useModuleVersionDetails(selectedVersionUuid);

  const { runLogData } = useRunLog(selectedVersionUuid);

  const [lowerBoxHeight, setLowerBoxHeight] = useState(240);

  useHotkeys("esc", () => {
    setSelectedVersionUuid(null);
  });

  // Build nodes
  useEffect(() => {
    if (!versionListData || versionListData.length === 0) return;
    const generatedEdges = [];

    const root = stratify()
      .id((d: any) => d.uuid)
      .parentId((d: any) => d.from_uuid)(versionListData);

    // Calculate the maximum number of nodes at any depth.
    const maxNodesAtDepth = Math.max(
      ...root.descendants().map((d: any) => d.depth)
    );
    const requiredWidth = maxNodesAtDepth * 360;

    // Use the smaller of window width and required width.
    const layoutWidth = Math.min(window.innerWidth, requiredWidth);
    const layout = tree().size([layoutWidth, root.height * 150]);

    const nodes = layout(root).descendants();

    const generatedNodes = nodes.map((node: any) => {
      const item = node.data;

      if (item.from_uuid) {
        generatedEdges.push({
          id: `e${item.uuid}-${item.from_uuid}`,
          source: item.from_uuid,
          target: item.uuid,
        });
      }

      return {
        id: item.uuid.toString(),
        type: "moduleVersion",
        data: {
          label: item.version,
          uuid: item.uuid,
          isPublished: item.is_published,
        },
        position: { x: node.x, y: node.depth * 150 },
      };
    });

    setNodes(generatedNodes);
    setEdges(generatedEdges);
  }, [versionListData]);

  async function handleClickPublish() {
    const toastId = toast.loading("Publishing...");

    const previousPublishedUuid = versionListData?.find(
      (v) => v.is_published
    )?.uuid;

    await updatePublishedModuleVersion(
      await createSupabaseClient(),
      selectedVersionUuid,
      previousPublishedUuid,
      projectData?.version,
      projectData?.uuid
    );
    await refetchVersionListData();
    queryClient.invalidateQueries({
      predicate: (query: any) =>
        query.queryKey[0] === "moduleVersionData" &&
        (query.queryKey[1]?.uuid === selectedVersionUuid ||
          query.queryKey[1]?.uuid == previousPublishedUuid),
    });
    toast.update(toastId, {
      render: "Published successfully!",
      type: "success",
      isLoading: false,
      autoClose: 2000,
    });
  }

  return (
    <div className="w-full h-full">
      <ReactFlow
        nodeTypes={nodeTypes}
        nodes={nodes}
        edges={edges}
        proOptions={{ hideAttribution: true }}
        fitView={true}
        onPaneClick={() => {
          setSelectedVersionUuid(null);
        }}
      >
        <Background variant={BackgroundVariant.Dots} gap={16} size={1} />
      </ReactFlow>
      <Drawer
        open={selectedVersionUuid != null}
        direction="right"
        classNames="!w-[45vw]"
      >
        <div className="w-full h-full bg-transparent p-4 flex flex-col justify-start">
          <div className="flex flex-row justify-between items-center mb-2">
            <div className="flex flex-row gap-x-2 justify-start items-center">
              <p className="text-base-content font-bold text-lg">
                Prompt V{moduleVersionData?.version}
              </p>
              {moduleVersionData?.is_published && (
                <div className="flex flex-row gap-x-2 items-center px-2 justify-self-start">
                  <div className="w-2 h-2 rounded-full bg-secondary" />
                  <p className="text-base-content font-medium text-sm">
                    Published
                  </p>
                </div>
              )}
            </div>
            <div className="flex flex-row gap-x-2 items-center">
              {!moduleVersionData?.is_published && (
                <button
                  className="flex flex-row gap-x-2 items-center btn btn-outline btn-sm normal-case font-normal h-10 border-[1px] border-neutral-content hover:bg-neutral-content/20"
                  onClick={handleClickPublish}
                >
                  <RocketLaunch
                    className="text-secondary"
                    size={20}
                    weight="fill"
                  />
                  <p className="text-base-content">Publish</p>
                </button>
              )}

              <button
                className="flex flex-col gap-y-2 pt-1 items-center btn btn-sm normal-case font-normal bg-transparent border-transparent h-10 hover:bg-neutral-content/20"
                onClick={() => {
                  setSelectedVersionUuid(null);
                }}
              >
                <div className="flex flex-col">
                  <XCircle size={22} />
                  <p className="text-base-content text-xs">Esc</p>
                </div>
              </button>
            </div>
          </div>
          <div
            className="flex flex-col justify-between"
            style={{
              height: window.innerHeight - 120,
            }}
          >
            <motion.div
              className="bg-base-200 w-full p-4 rounded-t-box overflow-auto flex-grow-0"
              style={{
                height: window.innerHeight - lowerBoxHeight - 120,
              }}
            >
              <div className="flex flex-col gap-y-2 justify-start items-start">
                {promptListData?.map((prompt) => (
                  <PromptComponent prompt={prompt} />
                ))}
              </div>
            </motion.div>
            <div className="min-h-[120px] relative backdrop-blur-md">
              <ResizableSeparator
                height={lowerBoxHeight}
                setHeight={setLowerBoxHeight}
              />
              <div
                className="flex flex-col items-start gap-y-1 !my-4"
                style={{
                  height: lowerBoxHeight,
                }}
              >
                <p className="text-xl font-bold mb-1">Run Logs</p>
                <RunLogComponent runLogData={runLogData} />
              </div>
            </div>
          </div>
        </div>
      </Drawer>
    </div>
  );
}

const PromptComponent = ({ prompt }) => {
  const [open, setOpen] = useState(false);
  const [height, setHeight] = useState(30);
  const editorRef = useRef(null);

  const handleEditorDidMount = (editor: editor.IStandaloneCodeEditor) => {
    const contentHeight = editor.getContentHeight();
    editorRef.current = editor;
    const maxHeight = window.innerHeight * 0.7;
    if (contentHeight) {
      setHeight(Math.min(contentHeight, maxHeight));
    }
  };

  return (
    <motion.div
      key={prompt.step}
      className="w-full flex flex-col justify-start items-center bg-base-100 rounded-box"
      animate={{ height: open ? "auto" : "2.5rem" }}
    >
      <div
        className={classNames(
          "w-full h-10 min-h-[2.5rem] flex flex-row justify-between items-center py-1 px-3 cursor-pointer"
        )}
        onClick={() => setOpen(!open)}
      >
        <p className="text-base-content font-medium">
          #{prompt.step}. {prompt.role}
        </p>
        <CaretDown
          className={classNames(
            "text-base-content transition-transform",
            open && "transform rotate-180"
          )}
        />
      </div>
      {open && (
        <Editor
          value={prompt.content}
          theme="vs-dark"
          options={{
            readOnly: true,
            scrollBeyondLastLine: false,
            wordWrap: "on",
            scrollbar: {
              alwaysConsumeMouseWheel: false,
            },
          }}
          loading={<div className="loading loading-xs loading-dots" />}
          onMount={handleEditorDidMount}
          className="overflow-auto"
          height={height}
        />
      )}
    </motion.div>
  );
};

const RunLogComponent = ({ runLogData }: { runLogData: RunLog[] }) => {
  const [showRaw, setShowRaw] = useState(true);

  return (
<<<<<<< HEAD
    <div
      className="w-full min-h-1/4 rounded-box items-center bg-base-200 p-4 flex flex-col flex-grow-1 gap-y-2 justify-start"
      style={{ height: "calc(100% - 2rem)" }}
    >
      <div className="w-full max-h-full bg-base-200 rounded overflow-auto">
        <table className="w-full table table-fixed table-pin-cols">
          <thead className="sticky top-0 z-10 bg-base-100 w-full">
            <tr className="text-base-content">
              <td>
                <p className="text-lg font-medium ps-1">Input</p>
              </td>
              <td className="flex flex-row gap-x-6 items-center">
                <p className="text-lg font-medium ps-1">Output</p>
                <div className="join">
                  <button
                    className={classNames(
                      "btn join-item btn-xs font-medium h-fit hover:bg-base-300/70 text-xs",
                      showRaw && "bg-base-300",
                      !showRaw && "bg-base-300/40"
                    )}
                    onClick={() => setShowRaw(true)}
                  >
                    Raw
                  </button>
                  <button
                    className={classNames(
                      "btn join-item btn-xs font-medium h-fit hover:bg-base-300/70 text-xs",
                      !showRaw && "bg-base-300",
                      showRaw && "bg-base-300/40"
                    )}
                    onClick={() => setShowRaw(false)}
                  >
                    Parsed
                  </button>
                </div>
              </td>
            </tr>
          </thead>
          <tbody className="bg-base-100">
            {runLogData?.map((runlog) => {
              return (
                <tr>
                  <td>{JSON.stringify(runlog.inputs)}</td>
                  <td>
                    {showRaw
                      ? runlog.raw_output
                      : JSON.stringify(runlog.parsed_outputs)}
=======
    <div className="w-full h-fit max-h-[25vh] rounded-box items-center bg-base-200 p-4 flex flex-col gap-y-2 justify-start">
      <div className="w-full h-fit flex flex-row">
        <div className="w-full">
          <p className="text-lg font-medium ps-1">Input</p>
        </div>
        <div className="w-full flex flex-row gap-x-6 items-center">
          <p className="text-lg font-medium ps-1">Output</p>
          <div className="join">
            <button
              className={classNames(
                "btn join-item btn-xs font-medium h-fit hover:bg-base-300/70 text-xs",
                showRaw && "bg-base-300",
                !showRaw && "bg-base-300/40"
              )}
              onClick={() => setShowRaw(true)}
            >
              Raw
            </button>
            <button
              className={classNames(
                "btn join-item btn-xs font-medium h-fit hover:bg-base-300/70 text-xs",
                !showRaw && "bg-base-300",
                showRaw && "bg-base-300/40"
              )}
              onClick={() => setShowRaw(false)}
            >
              Parsed
            </button>
          </div>
        </div>
      </div>
      <div className="w-full h-fit bg-base-100 rounded overflow-y-auto">
        <table className="w-full table table-fixed">
          <tbody className="">
            {runLogData?.map((runLog) => {
              return (
                <tr>
                  <td className="align-top">
                    {runLog?.inputs == null ? (
                      <p>None</p>
                    ) : typeof runLog?.inputs == "string" ? (
                      <p>{runLog?.inputs?.toString()}</p>
                    ) : (
                      <ReactJson
                        src={runLog?.inputs as Record<string, any>}
                        name={false}
                        displayDataTypes={false}
                        displayObjectSize={false}
                        enableClipboard={false}
                        theme="google"
                      />
                    )}
                  </td>
                  <td className="align-top">
                    {showRaw ? (
                      <p className="whitespace-break-spaces">
                        {runLog?.raw_output}
                      </p>
                    ) : typeof runLog?.parsed_outputs == "string" ||
                      runLog?.parsed_outputs == null ? (
                      <p>{runLog?.parsed_outputs?.toString()}</p>
                    ) : (
                      <ReactJson
                        src={runLog?.parsed_outputs as Record<string, any>}
                        name={false}
                        displayDataTypes={false}
                        displayObjectSize={false}
                        enableClipboard={false}
                        theme="google"
                      />
                    )}
>>>>>>> 69047089
                  </td>
                </tr>
              );
            })}
          </tbody>
        </table>
      </div>
    </div>
  );
};

function ModuleVersionNode({ data }) {
  const { selectedVersionUuid, setSelectedVersionUuid } =
    useModuleVersionStore();
  return (
    <div
      className={classNames(
        "bg-base-200 p-4 rounded-full flex justify-center items-center",
        "w-20 h-20 visible cursor-pointer",
        "transition-colors",
        selectedVersionUuid == data.uuid
          ? "border-neutral-content border-2"
          : "border-none",
        data.isPublished
          ? "bg-secondary/80 hover:bg-secondary/50"
          : "bg-base-200 hover:bg-blue-500/30"
      )}
      onClick={() => setSelectedVersionUuid(data.uuid)}
    >
      <Handle type="target" position={Position.Top} />
      <p className="text-base-content font-medium italic">
        V<span className="font-bold text-xl not-italic">{data.label}</span>
      </p>
      <Handle type="source" position={Position.Bottom} />
    </div>
  );
}<|MERGE_RESOLUTION|>--- conflicted
+++ resolved
@@ -27,12 +27,9 @@
 import { useHotkeys } from "react-hotkeys-hook";
 import { hierarchy, tree, stratify } from "d3-hierarchy";
 import { useQueryClient } from "@tanstack/react-query";
-<<<<<<< HEAD
 import { ResizableSeparator } from "@/components/ResizableSeparator";
-=======
 import { useProject } from "@/hooks/useProject";
 import ReactJson from "react-json-view";
->>>>>>> 69047089
 
 const initialNodes = [];
 const initialEdges = [];
@@ -301,7 +298,6 @@
   const [showRaw, setShowRaw] = useState(true);
 
   return (
-<<<<<<< HEAD
     <div
       className="w-full min-h-1/4 rounded-box items-center bg-base-200 p-4 flex flex-col flex-grow-1 gap-y-2 justify-start"
       style={{ height: "calc(100% - 2rem)" }}
@@ -341,49 +337,6 @@
             </tr>
           </thead>
           <tbody className="bg-base-100">
-            {runLogData?.map((runlog) => {
-              return (
-                <tr>
-                  <td>{JSON.stringify(runlog.inputs)}</td>
-                  <td>
-                    {showRaw
-                      ? runlog.raw_output
-                      : JSON.stringify(runlog.parsed_outputs)}
-=======
-    <div className="w-full h-fit max-h-[25vh] rounded-box items-center bg-base-200 p-4 flex flex-col gap-y-2 justify-start">
-      <div className="w-full h-fit flex flex-row">
-        <div className="w-full">
-          <p className="text-lg font-medium ps-1">Input</p>
-        </div>
-        <div className="w-full flex flex-row gap-x-6 items-center">
-          <p className="text-lg font-medium ps-1">Output</p>
-          <div className="join">
-            <button
-              className={classNames(
-                "btn join-item btn-xs font-medium h-fit hover:bg-base-300/70 text-xs",
-                showRaw && "bg-base-300",
-                !showRaw && "bg-base-300/40"
-              )}
-              onClick={() => setShowRaw(true)}
-            >
-              Raw
-            </button>
-            <button
-              className={classNames(
-                "btn join-item btn-xs font-medium h-fit hover:bg-base-300/70 text-xs",
-                !showRaw && "bg-base-300",
-                showRaw && "bg-base-300/40"
-              )}
-              onClick={() => setShowRaw(false)}
-            >
-              Parsed
-            </button>
-          </div>
-        </div>
-      </div>
-      <div className="w-full h-fit bg-base-100 rounded overflow-y-auto">
-        <table className="w-full table table-fixed">
-          <tbody className="">
             {runLogData?.map((runLog) => {
               return (
                 <tr>
@@ -421,7 +374,6 @@
                         theme="google"
                       />
                     )}
->>>>>>> 69047089
                   </td>
                 </tr>
               );
