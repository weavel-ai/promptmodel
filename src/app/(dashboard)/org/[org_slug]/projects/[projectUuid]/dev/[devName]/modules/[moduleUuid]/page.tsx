"use client";

import { Drawer } from "@/components/Drawer";
// import { useModuleVersion } from "@/hooks/useModuleVersion";
import { useModuleVersion } from "@/hooks/dev/useModuleVersion";
import { useModule } from "@/hooks/dev/useModule";
import { useModuleVersionDetails } from "@/hooks/dev/useModuleVersionDetails";
import {
  Prompt,
  RunLog,
  useModuleVersionStore,
} from "@/stores/moduleVersionStore";
import classNames from "classnames";
import { useEffect, useMemo, useRef, useState } from "react";
import ReactFlow, {
  Background,
  BackgroundVariant,
  Handle,
  Position,
} from "reactflow";
import { motion } from "framer-motion";
import {
  CaretDown,
  GitBranch,
  Play,
  Trash,
  XCircle,
} from "@phosphor-icons/react";
import {
  DiffEditor,
  Editor,
  Monaco,
  MonacoDiffEditor,
  useMonaco,
} from "@monaco-editor/react";
import { editor } from "monaco-editor/esm/vs/editor/editor.api";
import "reactflow/dist/style.css";
import { useHotkeys } from "react-hotkeys-hook";
import { streamLLMModuleRun, subscribeDevBranchStatus } from "@/apis/dev";
import { useParams } from "next/navigation";
import { SelectField } from "@/components/SelectField";
import { StatusIndicator } from "@/components/StatusIndicator";
import { useSupabaseClient } from "@/apis/base";
import { toast } from "react-toastify";
import ReactJson from "react-json-view";
import { useRunLogs } from "@/hooks/dev/useRunLog";
import { v4 as uuidv4 } from "uuid";
<<<<<<< HEAD
import { PlusSquare } from "@phosphor-icons/react/dist/ssr";
import { ModalPortal } from "@/components/ModalPortal";
=======
import { ModelSelector } from "@/components/ModelSelector";
>>>>>>> 5c66f425

export default function Page() {
  const params = useParams();
  const { createSupabaseClient } = useSupabaseClient();
  const { moduleListData } = useModule();
  const { versionListData, refetchVersionListData } = useModuleVersion();
  const [nodes, setNodes] = useState([]);
  const [edges, setEdges] = useState([]);
  const [createVariantOpen, setCreateVariantOpen] = useState(false);
  const [selectedModel, setSelectedModel] = useState("gpt-3.5-turbo");
  const {
    newVersionUuidCache,
    newPromptCache,
    selectedVersionUuid,
    addRunTask,
    updateRunLogs,
    updatePrompts,
    setSelectedVersionUuid,
    setNewVersionUuidCache,
    setNewPromptCache,
  } = useModuleVersionStore();
  const monaco = useMonaco();
  const nodeTypes = useMemo(() => ({ moduleVersion: ModuleVersionNode }), []);
  const [modifiedPrompts, setModifiedPrompts] = useState<Prompt[]>([]);
  const { promptListData } = useModuleVersionDetails(selectedVersionUuid);
  const { refetchRunLogData } = useRunLogs(selectedVersionUuid);

  const moduleVersionData = useMemo(() => {
    return versionListData?.find(
      (version) => version.uuid === selectedVersionUuid
    );
  }, [selectedVersionUuid, versionListData]);

  const originalPrompts = useMemo(() => {
    if (!modifiedPrompts) {
      setModifiedPrompts(promptListData);
    }
    return promptListData?.map((prompt) => prompt.content);
  }, [promptListData]);

  useEffect(() => {
    setModifiedPrompts(promptListData);
  }, [selectedVersionUuid]);

  const isNewVersionReady = useMemo(() => {
    if (!createVariantOpen) return false;
    // const modifiedValues = monaco?.editor
    //   ?.getDiffEditors()
    //   ?.map((editor) => editor?.getModel()?.modified?.getValue());

    if (newVersionUuidCache?.length > 0) {
      return newPromptCache?.some(
        (prompt, idx) => prompt.content !== modifiedPrompts[idx].content
      );
    } else {
      return !originalPrompts?.every(
        (val, idx) => val.content === modifiedPrompts[idx].content
      );
    }
  }, [newVersionUuidCache, newPromptCache, modifiedPrompts]);

  const getChildren = (parentId: string) => {
    return versionListData.filter((item) => item.from_uuid === parentId);
  };

  useHotkeys("esc", () => {
    if (createVariantOpen) {
      setCreateVariantOpen(false);
    } else if (selectedVersionUuid) {
      setSelectedVersionUuid(null);
    }
  });

  // Subscribe to dev branch sync status
  useEffect(() => {
    setSelectedVersionUuid(null);
    let devBranchStream;
    createSupabaseClient().then((client) => {
      devBranchStream = subscribeDevBranchStatus(
        client,
        params?.projectUuid as string,
        params?.devName as string,
        async (data) => {
          if (data?.sync == false) {
            const toastId = toast.loading("Syncing...");
            await refetchVersionListData();
            toast.dismiss(toastId);
          }
        }
      );
    });
    return () => {
      devBranchStream?.unsubscribe();
      createSupabaseClient().then((client) => {
        client.removeChannel(devBranchStream);
      });
    };
  }, []);

  // Build nodes
  useEffect(() => {
    if (!versionListData || versionListData?.length === 0) return;
    const generatedNodes = [];
    const generatedEdges = [];

    const findMaxNodesAtLevel = (data) => {
      const levelMap: Record<any, number> = {};

      const countNodes = (items, level) => {
        for (const item of items) {
          if (!levelMap[level]) {
            levelMap[level] = 0;
          }
          levelMap[level]++;

          const children = getChildren(item.uuid);
          if (children && children.length > 0) {
            countNodes(children, level + 1);
          }
        }
      };

      countNodes(data, 0);
      return Math.max(...Object.values(levelMap));
    };

    const maxNodes = findMaxNodesAtLevel(versionListData);

    const buildNodes = (data, level) => {
      const nodesAtThisLevel = data.length;
      const spaceBetween = 1000 / (maxNodes + 1); // you can adjust the 1000 value based on your preferred width

      for (let i = 0; i < nodesAtThisLevel; i++) {
        const item = data[i];
        const xPosition = (i + 1) * spaceBetween;
        let status: string;
        if (item.is_published) {
          status = "published";
        } else if (item.candidate_version) {
          status = "deployed";
        } else {
          status = item.status;
        }
        generatedNodes.push({
          id: item.uuid.toString(),
          type: "moduleVersion",
          data: {
            label: item.candidate_version ?? item.uuid.slice(0, 3),
            uuid: item.uuid,
            status: status,
          },
          position: { x: xPosition, y: level * 150 }, // adjusted y position for better spacing
        });

        if (item.from_uuid) {
          generatedEdges.push({
            id: `e${item.uuid}-${item.from_uuid}`,
            source: item.from_uuid,
            target: item.uuid,
          });
        }

        const children = getChildren(item.uuid);
        if (children && children.length > 0) {
          buildNodes(children, level + 1);
        }
      }
    };

    buildNodes(
      versionListData.filter((v) => !v.from_uuid),
      0
    );

    setNodes(generatedNodes);
    setEdges(generatedEdges);
  }, [versionListData]);

  useEffect(() => {
    if (!selectedVersionUuid) return;
    setCreateVariantOpen(false);
  }, [selectedVersionUuid]);

  function handleClickCreateVariant() {
    setCreateVariantOpen(true);
  }

  // Run LLM call
  async function handleClickRun(isNew: boolean) {
    addRunTask(isNew ? "new" : moduleVersionData.uuid);
    const toastId = toast.loading("Running...");
    let prompts: Prompt[];
    let newVersionUuid: string;

    if (isNew) {
      prompts = modifiedPrompts;
    } else {
      prompts = promptListData;
    }

    let cacheRawOutput = "";
    const cacheParsedOutputs = {};

    const uuid = uuidv4();
    await streamLLMModuleRun({
      projectUuid: params?.projectUuid as string,
      devName: params?.devName as string,
      moduleUuid: params?.moduleUuid as string,
      moduleName: moduleListData?.find(
        (module) => module.uuid === params?.moduleUuid
      ).name,
      sampleName: null,
<<<<<<< HEAD
      prompts: prompts,
      model: isNew ? "gpt-3.5-turbo" : moduleVersionData.model,
=======
      prompts: isNew
        ? promptListData?.map((prompt, idx) => {
            return {
              role: prompt.role as string,
              step: prompt.step as number,
              content: monaco.editor
                ?.getDiffEditors()
                [idx]?.getModel()
                ?.modified?.getValue(),
            };
          })
        : promptListData,
      model: isNew ? selectedModel : moduleVersionData.model,
>>>>>>> 5c66f425
      fromUuid: isNew ? moduleVersionData.uuid : null,
      uuid: isNew ? null : moduleVersionData.uuid,
      onNewData: (data) => {
        switch (data?.status) {
          case "completed":
            updatePrompts(moduleVersionData.uuid, prompts);
            if (isNew) {
              refetchVersionListData();
            }
            refetchRunLogData();
            toast.update(toastId, {
              render: "Completed",
              type: "success",
              autoClose: 2000,
              isLoading: false,
            });
            break;
          case "failed":
            toast.update(toastId, {
              render: `${data?.log}`,
              type: "error",
              autoClose: 2000,
              isLoading: false,
            });
            break;
        }
        if (data?.llm_module_version_uuid) {
          setNewVersionUuidCache(data?.llm_module_version_uuid);
        }
        if (data?.inputs) {
          updateRunLogs(isNew ? "new" : moduleVersionData?.uuid, uuid, {
            inputs: data?.inputs,
          });
        }
        if (data?.raw_output) {
          cacheRawOutput += data?.raw_output;
          updateRunLogs(isNew ? "new" : moduleVersionData?.uuid, uuid, {
            raw_output: cacheRawOutput,
          });
        }
        if (data?.parsed_outputs) {
          const parsedOutputs = data?.parsed_outputs;
          for (const key in parsedOutputs) {
            if (key in cacheParsedOutputs) {
              cacheParsedOutputs[key] += parsedOutputs[key];
            } else {
              cacheParsedOutputs[key] = parsedOutputs[key];
            }
          }
          updateRunLogs(isNew ? "new" : moduleVersionData?.uuid, uuid, {
            parsed_outputs: cacheParsedOutputs,
          });
        }
      },
    });
  }

  return (
    <div className="w-full h-full">
      <ReactFlow
        fitView
        nodeTypes={nodeTypes}
        nodes={nodes}
        edges={edges}
        proOptions={{ hideAttribution: true }}
        onPaneClick={() => {
          setSelectedVersionUuid(null);
        }}
      >
        <Background variant={BackgroundVariant.Dots} gap={16} size={1} />
      </ReactFlow>
      <Drawer
        open={selectedVersionUuid != null}
        direction="right"
        classNames={classNames(
          createVariantOpen ? "!w-[90vw] backdrop-blur-md" : "!w-[45vw]",
          "mr-4"
        )}
      >
        {selectedVersionUuid && (
          <div className="w-full h-full bg-transparent flex flex-row justify-end items-start">
            <div
              className={classNames(
                "w-full h-full bg-transparent p-4 flex flex-col justify-start",
                createVariantOpen && "pr-0"
              )}
            >
              {/* Header */}
              <div className="flex flex-row justify-between items-center gap-x-8">
                <div className="flex flex-row w-full justify-between items-center mb-2">
                  {moduleVersionData?.candidate_version ? (
                    <div className="flex flex-row justify-start items-center gap-x-3">
                      <p className="text-base-content font-bold text-lg">
                        Prompt V{moduleVersionData?.candidate_version}
                      </p>

                      {moduleVersionData?.is_published ? (
                        <div className="flex flex-row gap-x-2 items-center">
                          <StatusIndicator status="published" />
                          <p className="text-base-content font-medium text-sm">
                            Published
                          </p>
                        </div>
                      ) : (
                        <div className="flex flex-row gap-x-2 items-center">
                          <StatusIndicator status="deployed" />
                          <p className="text-base-content font-medium text-sm">
                            Deployed
                          </p>
                        </div>
                      )}
                    </div>
                  ) : (
                    <div className="flex flex-row justify-start items-center gap-x-3">
                      <p className="text-base-content font-bold text-lg">
                        Prompt V{moduleVersionData?.uuid.slice(0, 6)}
                      </p>
                      <div className="flex flex-row gap-x-2 items-center">
                        <StatusIndicator status={moduleVersionData?.status} />
                        <p>{moduleVersionData?.status}</p>
                      </div>
                    </div>
                  )}
                  {createVariantOpen ? (
                    <button
                      className="flex flex-row gap-x-2 items-center btn btn-outline btn-sm normal-case font-normal h-10 border-base-content hover:bg-base-content/20"
                      onClick={() => handleClickRun(false)}
                    >
                      <p className="text-base-content">Run</p>
                      <Play
                        className="text-base-content"
                        size={20}
                        weight="fill"
                      />
                    </button>
                  ) : (
                    <div className="flex flex-row gap-x-2">
                      <button
                        className="flex flex-row gap-x-2 items-center btn btn-sm normal-case font-normal h-10 border-[1px] border-neutral-content hover:bg-neutral-content/20"
                        onClick={handleClickCreateVariant}
                      >
                        <GitBranch
                          className="text-secondary"
                          size={20}
                          weight="fill"
                        />
                        <p className="text-base-content">Create Variant</p>
                      </button>
                      <button
                        className="flex flex-col gap-y-2 pt-1 items-center btn btn-sm normal-case font-normal bg-transparent border-transparent h-10 hover:bg-neutral-content/20"
                        onClick={() => {
                          setSelectedVersionUuid(null);
                        }}
                      >
                        <div className="flex flex-col">
                          <XCircle size={22} />
                          <p className="text-base-content text-xs">Esc</p>
                        </div>
                      </button>
                    </div>
                  )}
                </div>
                {createVariantOpen && (
                  <div className="flex flex-row w-full justify-between items-center mb-2">
                    <div className="flex flex-col items-start justify-center">
                      <p className="text-base-content font-medium text-lg">
                        New Prompt
                      </p>
                      <p className="text-base-content text-sm">
                        From{" "}
                        <u>Prompt V{moduleVersionData?.candidate_version}</u>
                      </p>
                    </div>
                    <ModelSelector
                      modelName={selectedModel}
                      setModel={setSelectedModel}
                    />
                    <button
                      className={classNames(
                        "flex flex-row gap-x-2 items-center btn btn-outline btn-sm normal-case font-normal h-10 bg-base-content hover:bg-base-content/80",
                        "disabled:bg-neutral-content"
                      )}
                      onClick={() => handleClickRun(true)}
                      disabled={!isNewVersionReady}
                    >
                      <p className="text-base-100">Run</p>
                      <Play className="text-base-100" size={20} weight="fill" />
                    </button>
                  </div>
                )}
              </div>
              {/* Prompt editor */}
              <motion.div className="bg-base-200 flex-grow w-full p-4 rounded-box overflow-auto">
                <div className="flex flex-col h-full gap-y-2 justify-start items-end">
                  {promptListData?.map((prompt) =>
                    createVariantOpen ? (
                      <PromptDiffComponent
                        prompt={prompt}
                        setPrompts={setModifiedPrompts}
                      />
                    ) : (
                      <PromptComponent prompt={prompt} />
                    )
                  )}
                  {createVariantOpen &&
                    modifiedPrompts
                      ?.slice(promptListData?.length)
                      .map((prompt) => (
                        <div className="w-1/2">
                          <PromptComponent
                            prompt={prompt}
                            setPrompts={setModifiedPrompts}
                          />
                        </div>
                      ))}
                  {createVariantOpen && (
                    <div className="w-1/2 flex justify-center items-center">
                      <NewPromptButton
                        prompts={modifiedPrompts}
                        setPrompts={setModifiedPrompts}
                      />
                    </div>
                  )}
                </div>
              </motion.div>
              <div className="flex flex-row justify-between items-start mt-4 gap-x-4">
                <RunLogSection versionUuid={selectedVersionUuid} />
                {createVariantOpen && <RunLogSection versionUuid="new" />}
              </div>
            </div>
          </div>
        )}
      </Drawer>
      <Drawer
        open={createVariantOpen && selectedVersionUuid != null}
        direction="left"
        classNames="w-[5vw] ml-4 relative"
      >
        {createVariantOpen && selectedVersionUuid != null && (
          <div className="w-full h-full bg-transparent flex flex-col justify-center items-start gap-y-3">
            <button
              className="absolute top-6 -left-2 flex flex-col gap-y-2 pt-1 items-center btn btn-sm normal-case font-normal bg-transparent border-transparent h-10 hover:bg-neutral-content/20"
              onClick={() => {
                setCreateVariantOpen(false);
              }}
            >
              <div className="flex flex-col">
                <XCircle size={22} />
                <p className="text-base-content text-xs">Esc</p>
              </div>
            </button>
            {versionListData?.map((version) => {
              return (
                <div
                  className="flex flex-row"
                  key={version.candidate_version ?? version.uuid.slice(0, 3)}
                >
                  <p className="text-base-content font-semibold text-2xl">
                    V{version.candidate_version ?? version.uuid.slice(0, 3)}
                  </p>
                </div>
              );
            })}
          </div>
        )}
      </Drawer>
    </div>
  );
}

const NewPromptButton = ({ prompts, setPrompts }) => {
  const buttonRef = useRef(null);
  const [isOpen, setIsOpen] = useState(false);

  const isEmpty = prompts?.length === 0;

  // Use useEffect to add an event listener to the document
  useEffect(() => {
    function handleOutsideClick(event) {
      if (buttonRef.current && !buttonRef.current.contains(event.target)) {
        setIsOpen(false);
      }
    }
    // Attach the click event listener
    document.addEventListener("mousedown", handleOutsideClick);
    // Clean up the listener when the component is unmounted
    return () => {
      document.removeEventListener("mousedown", handleOutsideClick);
    };
  }, []);

  return (
    <button
      ref={buttonRef}
      className="relative rounded-md transition-all hover:bg-base-content/10"
      onClick={() => {
        setIsOpen(!isOpen);
      }}
    >
      <PlusSquare size={32} weight="fill" className="text-base-content" />
      {isOpen && (
        <motion.div
          initial={{
            opacity: 0,
            width: 0,
            bottom: !isEmpty ? -10 : "auto",
            top: isEmpty ? -5 : "auto",
            left: 0,
          }}
          animate={{
            opacity: isOpen ? 1 : 0,
            width: isOpen ? "auto" : 0,
            left: "110%",
            bottom: !isEmpty ? 0 : "auto",
            top: isEmpty ? 5 : "auto",
          }}
          className={classNames(
            `absolute z-[99999]`,
            "w-fit bg-base-content/10 backdrop-blur-sm rounded-xl",
            "shadow-md shadow-base-content/10",
            "btn-group btn-group-vertical"
          )}
        >
          {["system", "user", "assistant"].map((role: string) => (
            <button
              className="hover:bg-base-content hover:text-base-100 rounded-xl px-2 py-1"
              onClick={() =>
                setPrompts((prevPrompts) => {
                  const newPrompts = [...prevPrompts];
                  newPrompts.push({
                    role: role,
                    step: newPrompts.length + 1,
                    content: "",
                  });
                  return newPrompts;
                })
              }
            >
              {role.charAt(0).toUpperCase() + role.slice(1)}
            </button>
          ))}
        </motion.div>
      )}
    </button>
  );
};

const PromptComponent = ({
  prompt,
  setPrompts,
}: {
  prompt: Prompt;
  setPrompts?: (prompts) => void;
}) => {
  const [open, setOpen] = useState(true);
  const [height, setHeight] = useState(30);
  const editorRef = useRef(null);

  const handleEditorDidMount = (editor: editor.IStandaloneCodeEditor) => {
    const contentHeight = editor.getContentHeight();
    editorRef.current = editor;
    if (contentHeight) {
      setHeight(contentHeight);
    }
  };

  useEffect(() => {
    const contentHeight = editorRef.current?.getContentHeight();
    const maxHeight = window.innerHeight * 0.7;
    if (contentHeight) {
      setHeight(Math.min(contentHeight, maxHeight));
    }
  }, [editorRef.current?.getContentHeight()]);

  return (
    <motion.div
      key={prompt.step}
      className="w-full h-full flex flex-col justify-start items-center bg-base-100 rounded-box"
      animate={{ height: open ? "auto" : "2.5rem" }}
    >
      <div
        className={classNames(
          "w-full h-10 min-h-[2.5rem] flex flex-row justify-between items-center py-1 px-3 cursor-pointer"
        )}
        onClick={() => setOpen(!open)}
      >
        <p className="text-base-content font-semibold">
          #{prompt.step}. {prompt.role}
        </p>
        <div className="flex flex-row gap-x-1 items-center">
          <button
            className="p-2 group"
            onClick={() => {
              setPrompts((prevPrompts) => {
                const newPrompts = [...prevPrompts];
                newPrompts.splice(prompt.step - 1, 1);
                return newPrompts;
              });
            }}
          >
            <Trash
              size={24}
              className="text-base-content transition-all group-hover:text-red-400 hover:font-bold"
            />
          </button>
          <CaretDown
            size={24}
            className={classNames(
              "text-base-content transition-transform shrink-0",
              open && "transform rotate-180"
            )}
          />
        </div>
      </div>
      {open && (
        <Editor
          value={prompt.content}
          onChange={(value) => {
            if (setPrompts) {
              setPrompts((prevPrompts) => {
                const newPrompts = [...prevPrompts];
                if (newPrompts.length < prompt.step) {
                  newPrompts.push({
                    role: prompt.role,
                    step: prompt.step,
                    content: value,
                  });
                } else {
                  newPrompts[prompt.step - 1].content = value;
                }
                return newPrompts;
              });
            }
          }}
          theme="vs-dark"
          options={{
            readOnly: setPrompts == undefined,
            scrollBeyondLastLine: false,
            wordWrap: "on",
            scrollbar: {
              alwaysConsumeMouseWheel: false,
            },
          }}
          loading={<div className="loading loading-xs loading-dots" />}
          onMount={handleEditorDidMount}
          height={height}
        />
      )}
    </motion.div>
  );
};

const PromptDiffComponent = ({ prompt, setPrompts }) => {
  const [open, setOpen] = useState(true);
  const [text, setText] = useState(prompt.content);
  const [height, setHeight] = useState(30);
  const originalEditorRef = useRef(null);
  const modifiedEditorRef = useRef(null);

  const handleEditorDidMount = (editor: MonacoDiffEditor, monaco: Monaco) => {
    originalEditorRef.current = editor.getOriginalEditor();
    modifiedEditorRef.current = editor.getModifiedEditor();
    const originalHeight = originalEditorRef.current?.getContentHeight();
    const maxHeight = window.innerHeight * 0.7;
    if (originalHeight) {
      setHeight(Math.min(originalHeight, maxHeight));
    }
    modifiedEditorRef.current.onDidChangeModelContent(() => {
      setPrompts((prevPrompts) => {
        const newPrompts = [...prevPrompts];
        if (newPrompts.length < prompt.step) {
          newPrompts.push({
            role: prompt.role,
            step: prompt.step,
            content: modifiedEditorRef.current?.getValue(),
          });
        } else {
          newPrompts[prompt.step - 1].content =
            modifiedEditorRef.current?.getValue();
        }
        return newPrompts;
      });
    });
  };

  useEffect(() => {
    const originalHeight = originalEditorRef.current?.getContentHeight();
    const modifiedHeight = modifiedEditorRef.current?.getContentHeight();
    const maxHeight = window.innerHeight * 0.7;
    if (modifiedHeight > originalHeight) {
      setHeight(Math.min(modifiedHeight, maxHeight));
    } else {
      setHeight(Math.min(originalHeight, maxHeight));
    }
  }, [originalEditorRef.current, modifiedEditorRef.current]);

  return (
    <motion.div
      key={prompt.step}
      className="w-full h-full flex flex-col justify-start items-center bg-base-100 rounded-box"
      animate={{ height: open ? "auto" : "2.5rem" }}
    >
      <div
        className={classNames(
          "w-full h-10 min-h-[2.5rem] flex flex-row justify-between items-center py-1 px-3 cursor-pointer"
        )}
        onClick={() => setOpen(!open)}
      >
        <p className="text-base-content font-semibold">
          #{prompt.step}. {prompt.role}
        </p>
        <CaretDown
          className={classNames(
            "text-base-content transition-transform",
            open && "transform rotate-180"
          )}
        />
      </div>
      {open && (
        <DiffEditor
          className="gap-x-8"
          original={prompt.content}
          modified={text}
          theme="vs-dark"
          loading={<div className="loading loading-xs loading-dots" />}
          onMount={handleEditorDidMount}
          height={height}
          options={{
            scrollBeyondLastLine: false,
            wordWrap: "on",
            scrollbar: {
              alwaysConsumeMouseWheel: false,
            },
          }}
        />
      )}
    </motion.div>
  );
};

const RunLogSection = ({ versionUuid }: { versionUuid: string | "new" }) => {
  const [showRaw, setShowRaw] = useState(true);
  const { runLogData } = useRunLogs(versionUuid);
  const { runTasksCount, runLogs } = useModuleVersionStore();
  const [runLogList, setRunLogList] = useState<RunLog[]>([]);

  useEffect(() => {
    if (runTasksCount == null || runLogData == undefined || runLogData == null)
      return;

    let updatedRunLogList = [];

    if (runLogData?.length > 0) {
      updatedRunLogList = [
        ...runLogData.map((log) => {
          let parsedInputs, parsedOutputs;
          try {
            parsedInputs = JSON.parse(log.inputs);
          } catch (e) {
            parsedInputs = log.inputs;
          }
          try {
            parsedOutputs = JSON.parse(log.parsed_outputs);
          } catch (e) {
            parsedOutputs = log.parsed_outputs;
          }
          return {
            inputs: parsedInputs,
            raw_output: log.raw_output,
            parsed_outputs: parsedOutputs,
          };
        }),
      ];
    }
    if (runLogs[versionUuid]) {
      updatedRunLogList.unshift(...Object.values(runLogs[versionUuid]));
    }

    setRunLogList(updatedRunLogList);
  }, [runLogData, runLogs[versionUuid]]);

  return (
    <div className="w-full h-fit max-h-[40vh] rounded-box items-center bg-base-200 p-4 flex flex-col gap-y-2 justify-start">
      <div className="w-full h-fit flex flex-row">
        <div className="w-full">
          <p className="text-lg font-medium ps-1">Input</p>
        </div>
        <div className="w-full flex flex-row gap-x-6 items-center">
          <p className="text-lg font-medium ps-1">Output</p>
          <div className="join">
            <button
              className={classNames(
                "btn join-item btn-xs font-medium h-fit hover:bg-base-300/70 text-xs",
                showRaw && "bg-base-300",
                !showRaw && "bg-base-300/40"
              )}
              onClick={() => setShowRaw(true)}
            >
              Raw
            </button>
            <button
              className={classNames(
                "btn join-item btn-xs font-medium h-fit hover:bg-base-300/70 text-xs",
                !showRaw && "bg-base-300",
                showRaw && "bg-base-300/40"
              )}
              onClick={() => setShowRaw(false)}
            >
              Parsed
            </button>
          </div>
        </div>
      </div>
      <div className="w-full h-fit bg-base-100 rounded overflow-y-auto">
        <table className="w-full table table-fixed">
          <tbody className="">
            {runLogList?.map((log) => (
              <RunLogComponent showRaw={showRaw} runLogData={log} />
            ))}
          </tbody>
        </table>
      </div>
    </div>
  );
};

const RunLogComponent = ({
  showRaw,
  runLogData,
}: {
  showRaw: boolean;
  runLogData?: RunLog;
}) => {
  return (
    <tr className="align-top">
      <td className="align-top">
        {runLogData?.inputs == null ? (
          <p>None</p>
        ) : typeof runLogData?.inputs == "string" ? (
          <p>{runLogData?.inputs?.toString()}</p>
        ) : (
          <ReactJson
            src={runLogData?.inputs as Record<string, any>}
            name={false}
            displayDataTypes={false}
            displayObjectSize={false}
            enableClipboard={false}
            theme="google"
          />
        )}
      </td>
      <td className="align-top">
        {showRaw ? (
          <p>{runLogData?.raw_output}</p>
        ) : typeof runLogData?.parsed_outputs == "string" ||
          runLogData?.parsed_outputs == null ? (
          <p>{runLogData?.parsed_outputs?.toString()}</p>
        ) : (
          <ReactJson
            src={runLogData?.parsed_outputs as Record<string, any>}
            name={false}
            displayDataTypes={false}
            displayObjectSize={false}
            enableClipboard={false}
            theme="google"
          />
        )}
      </td>
    </tr>
  );
};

function ModuleVersionNode({ data }) {
  const { selectedVersionUuid, setSelectedVersionUuid } =
    useModuleVersionStore();
  return (
    <div
      className={classNames(
        "p-4 rounded-full flex justify-center items-center",
        "w-20 h-20 visible cursor-pointer",
        "transition-all hover:bg-base-300",
        selectedVersionUuid == data.uuid
          ? "border-neutral-content border-2"
          : "border-none",
        data.status == "published" && "bg-secondary/80",
        data.status == "deployed" && "bg-blue-500/60",
        data.status != "published" && data.status != "deployed" && "bg-base-200"
      )}
      onClick={() => setSelectedVersionUuid(data.uuid)}
    >
      <Handle type="target" position={Position.Top} />
      <div className="flex flex-col justify-center items-center gap-y-1">
        {data.status != "published" && data.status != "deployed" && (
          <StatusIndicator status={data.status} />
        )}
        <p className="text-base-content font-medium">
          V<span className="font-bold text-xl">{data.label}</span>
        </p>
      </div>
      <Handle type="source" position={Position.Bottom} />
    </div>
  );
}<|MERGE_RESOLUTION|>--- conflicted
+++ resolved
@@ -45,12 +45,9 @@
 import ReactJson from "react-json-view";
 import { useRunLogs } from "@/hooks/dev/useRunLog";
 import { v4 as uuidv4 } from "uuid";
-<<<<<<< HEAD
 import { PlusSquare } from "@phosphor-icons/react/dist/ssr";
 import { ModalPortal } from "@/components/ModalPortal";
-=======
 import { ModelSelector } from "@/components/ModelSelector";
->>>>>>> 5c66f425
 
 export default function Page() {
   const params = useParams();
@@ -263,24 +260,8 @@
         (module) => module.uuid === params?.moduleUuid
       ).name,
       sampleName: null,
-<<<<<<< HEAD
       prompts: prompts,
-      model: isNew ? "gpt-3.5-turbo" : moduleVersionData.model,
-=======
-      prompts: isNew
-        ? promptListData?.map((prompt, idx) => {
-            return {
-              role: prompt.role as string,
-              step: prompt.step as number,
-              content: monaco.editor
-                ?.getDiffEditors()
-                [idx]?.getModel()
-                ?.modified?.getValue(),
-            };
-          })
-        : promptListData,
       model: isNew ? selectedModel : moduleVersionData.model,
->>>>>>> 5c66f425
       fromUuid: isNew ? moduleVersionData.uuid : null,
       uuid: isNew ? null : moduleVersionData.uuid,
       onNewData: (data) => {
